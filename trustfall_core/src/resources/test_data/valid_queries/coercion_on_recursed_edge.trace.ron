TestInterpreterOutputTrace(
  schema_name: "numbers",
  trace: Trace(
    ops: {
      Opid(1): TraceOp(
        opid: Opid(1),
        parent_opid: None,
        content: Call(GetStartingTokens(Vid(1))),
      ),
      Opid(2): TraceOp(
        opid: Opid(2),
        parent_opid: None,
        content: Call(CanCoerceToType(Vid(2), "Number", "Prime")),
      ),
      Opid(3): TraceOp(
        opid: Opid(3),
        parent_opid: None,
        content: Call(ProjectProperty(Vid(2), "Prime", "value")),
      ),
      Opid(4): TraceOp(
        opid: Opid(4),
        parent_opid: None,
        content: Call(ProjectProperty(Vid(1), "Number", "value")),
      ),
      Opid(5): TraceOp(
        opid: Opid(5),
        parent_opid: Some(Opid(4)),
        content: AdvanceInputIterator,
      ),
      Opid(6): TraceOp(
        opid: Opid(6),
        parent_opid: Some(Opid(3)),
        content: AdvanceInputIterator,
      ),
      Opid(7): TraceOp(
        opid: Opid(7),
        parent_opid: Some(Opid(2)),
        content: AdvanceInputIterator,
      ),
      Opid(8): TraceOp(
        opid: Opid(8),
        parent_opid: Some(Opid(1)),
        content: YieldFrom(GetStartingTokens(Neither(NeitherNumber(0)))),
      ),
      Opid(9): TraceOp(
        opid: Opid(9),
        parent_opid: Some(Opid(2)),
        content: YieldInto(SerializableContext(
          current_token: Some(Neither(NeitherNumber(0))),
          tokens: {
            Vid(1): Some(Neither(NeitherNumber(0))),
          },
        )),
      ),
      Opid(10): TraceOp(
        opid: Opid(10),
        parent_opid: Some(Opid(2)),
        content: YieldFrom(CanCoerceToType(SerializableContext(
          current_token: Some(Neither(NeitherNumber(0))),
          tokens: {
            Vid(1): Some(Neither(NeitherNumber(0))),
          },
        ), false)),
      ),
      Opid(11): TraceOp(
        opid: Opid(11),
        parent_opid: Some(Opid(2)),
        content: AdvanceInputIterator,
      ),
      Opid(12): TraceOp(
        opid: Opid(12),
        parent_opid: None,
        content: Call(ProjectNeighbors(Vid(1), "Number", Eid(1))),
      ),
      Opid(13): TraceOp(
        opid: Opid(13),
        parent_opid: Some(Opid(12)),
        content: AdvanceInputIterator,
      ),
      Opid(14): TraceOp(
        opid: Opid(14),
        parent_opid: Some(Opid(12)),
        content: YieldInto(SerializableContext(
          current_token: Some(Neither(NeitherNumber(0))),
          tokens: {
            Vid(1): Some(Neither(NeitherNumber(0))),
          },
        )),
      ),
      Opid(15): TraceOp(
        opid: Opid(15),
        parent_opid: Some(Opid(12)),
        content: YieldFrom(ProjectNeighborsOuter(SerializableContext(
          current_token: Some(Neither(NeitherNumber(0))),
          tokens: {
            Vid(1): Some(Neither(NeitherNumber(0))),
          },
        ))),
      ),
      Opid(16): TraceOp(
        opid: Opid(16),
        parent_opid: Some(Opid(15)),
        content: YieldFrom(ProjectNeighborsInner(0, Neither(NeitherNumber(1)))),
      ),
      Opid(17): TraceOp(
        opid: Opid(17),
        parent_opid: Some(Opid(2)),
        content: YieldInto(SerializableContext(
          current_token: Some(Neither(NeitherNumber(1))),
          tokens: {
            Vid(1): Some(Neither(NeitherNumber(0))),
          },
        )),
      ),
      Opid(18): TraceOp(
        opid: Opid(18),
        parent_opid: Some(Opid(2)),
        content: YieldFrom(CanCoerceToType(SerializableContext(
          current_token: Some(Neither(NeitherNumber(1))),
          tokens: {
            Vid(1): Some(Neither(NeitherNumber(0))),
          },
        ), false)),
      ),
      Opid(19): TraceOp(
        opid: Opid(19),
        parent_opid: Some(Opid(2)),
        content: AdvanceInputIterator,
      ),
      Opid(20): TraceOp(
        opid: Opid(20),
        parent_opid: None,
        content: Call(ProjectNeighbors(Vid(1), "Number", Eid(1))),
      ),
      Opid(21): TraceOp(
        opid: Opid(21),
        parent_opid: Some(Opid(20)),
        content: AdvanceInputIterator,
      ),
      Opid(22): TraceOp(
        opid: Opid(22),
        parent_opid: Some(Opid(20)),
        content: YieldInto(SerializableContext(
          current_token: Some(Neither(NeitherNumber(1))),
          tokens: {
            Vid(1): Some(Neither(NeitherNumber(0))),
          },
        )),
      ),
      Opid(23): TraceOp(
        opid: Opid(23),
        parent_opid: Some(Opid(20)),
        content: YieldFrom(ProjectNeighborsOuter(SerializableContext(
          current_token: Some(Neither(NeitherNumber(1))),
          tokens: {
            Vid(1): Some(Neither(NeitherNumber(0))),
          },
        ))),
      ),
      Opid(24): TraceOp(
        opid: Opid(24),
        parent_opid: Some(Opid(23)),
        content: YieldFrom(ProjectNeighborsInner(0, Prime(PrimeNumber(2)))),
      ),
      Opid(25): TraceOp(
        opid: Opid(25),
        parent_opid: Some(Opid(2)),
        content: YieldInto(SerializableContext(
          current_token: Some(Prime(PrimeNumber(2))),
          tokens: {
            Vid(1): Some(Neither(NeitherNumber(0))),
          },
        )),
      ),
      Opid(26): TraceOp(
        opid: Opid(26),
        parent_opid: Some(Opid(2)),
        content: YieldFrom(CanCoerceToType(SerializableContext(
          current_token: Some(Prime(PrimeNumber(2))),
          tokens: {
            Vid(1): Some(Neither(NeitherNumber(0))),
          },
        ), true)),
      ),
      Opid(27): TraceOp(
        opid: Opid(27),
        parent_opid: Some(Opid(3)),
        content: YieldInto(SerializableContext(
          current_token: Some(Prime(PrimeNumber(2))),
          tokens: {
            Vid(1): Some(Neither(NeitherNumber(0))),
            Vid(2): Some(Prime(PrimeNumber(2))),
          },
        )),
      ),
      Opid(28): TraceOp(
        opid: Opid(28),
        parent_opid: Some(Opid(3)),
        content: YieldFrom(ProjectProperty(SerializableContext(
          current_token: Some(Prime(PrimeNumber(2))),
          tokens: {
            Vid(1): Some(Neither(NeitherNumber(0))),
            Vid(2): Some(Prime(PrimeNumber(2))),
          },
        ), Int64(2))),
      ),
      Opid(29): TraceOp(
        opid: Opid(29),
        parent_opid: Some(Opid(4)),
        content: YieldInto(SerializableContext(
          current_token: Some(Neither(NeitherNumber(0))),
          tokens: {
            Vid(1): Some(Neither(NeitherNumber(0))),
            Vid(2): Some(Prime(PrimeNumber(2))),
          },
          values: [
            Int64(2),
          ],
        )),
      ),
      Opid(30): TraceOp(
        opid: Opid(30),
        parent_opid: Some(Opid(4)),
        content: YieldFrom(ProjectProperty(SerializableContext(
          current_token: Some(Neither(NeitherNumber(0))),
          tokens: {
            Vid(1): Some(Neither(NeitherNumber(0))),
            Vid(2): Some(Prime(PrimeNumber(2))),
          },
          values: [
            Int64(2),
          ],
        ), Int64(0))),
      ),
      Opid(31): TraceOp(
        opid: Opid(31),
        parent_opid: Some(Opid(4)),
        content: AdvanceInputIterator,
      ),
      Opid(32): TraceOp(
        opid: Opid(32),
        parent_opid: Some(Opid(3)),
        content: AdvanceInputIterator,
      ),
      Opid(33): TraceOp(
        opid: Opid(33),
        parent_opid: Some(Opid(2)),
        content: AdvanceInputIterator,
      ),
      Opid(34): TraceOp(
        opid: Opid(34),
        parent_opid: None,
        content: Call(ProjectNeighbors(Vid(1), "Number", Eid(1))),
      ),
      Opid(35): TraceOp(
        opid: Opid(35),
        parent_opid: Some(Opid(34)),
        content: AdvanceInputIterator,
      ),
      Opid(36): TraceOp(
        opid: Opid(36),
<<<<<<< HEAD
        parent_opid: Some(Opid(34)),
        content: YieldInto(SerializableContext(
          current_token: Some(Prime(PrimeNumber(2))),
          tokens: {
            Vid(1): Some(Neither(NeitherNumber(0))),
          },
        )),
      ),
      Opid(37): TraceOp(
        opid: Opid(37),
        parent_opid: Some(Opid(34)),
        content: YieldFrom(ProjectNeighborsOuter(SerializableContext(
          current_token: Some(Prime(PrimeNumber(2))),
          tokens: {
            Vid(1): Some(Neither(NeitherNumber(0))),
          },
        ))),
      ),
      Opid(38): TraceOp(
        opid: Opid(38),
        parent_opid: Some(Opid(37)),
        content: YieldFrom(ProjectNeighborsInner(0, Prime(PrimeNumber(3)))),
      ),
      Opid(39): TraceOp(
        opid: Opid(39),
        parent_opid: Some(Opid(2)),
=======
        parent_opid: None,
        content: ProduceQueryResult({
          "prime": Int64(2),
          "value": Int64(0),
        }),
      ),
      Opid(37): TraceOp(
        opid: Opid(37),
        parent_opid: Some(Opid(7)),
        content: AdvanceInputIterator,
      ),
      Opid(38): TraceOp(
        opid: Opid(38),
        parent_opid: Some(Opid(6)),
        content: AdvanceInputIterator,
      ),
      Opid(39): TraceOp(
        opid: Opid(39),
        parent_opid: Some(Opid(5)),
        content: AdvanceInputIterator,
      ),
      Opid(40): TraceOp(
        opid: Opid(40),
        parent_opid: Some(Opid(5)),
>>>>>>> 543e1c6f
        content: YieldInto(SerializableContext(
          current_token: Some(Prime(PrimeNumber(3))),
          tokens: {
            Vid(1): Some(Neither(NeitherNumber(0))),
          },
        )),
      ),
<<<<<<< HEAD
      Opid(40): TraceOp(
        opid: Opid(40),
        parent_opid: Some(Opid(2)),
=======
      Opid(41): TraceOp(
        opid: Opid(41),
        parent_opid: Some(Opid(5)),
>>>>>>> 543e1c6f
        content: YieldFrom(CanCoerceToType(SerializableContext(
          current_token: Some(Prime(PrimeNumber(3))),
          tokens: {
            Vid(1): Some(Neither(NeitherNumber(0))),
          },
        ), true)),
      ),
<<<<<<< HEAD
      Opid(41): TraceOp(
        opid: Opid(41),
        parent_opid: Some(Opid(3)),
=======
      Opid(42): TraceOp(
        opid: Opid(42),
        parent_opid: Some(Opid(6)),
>>>>>>> 543e1c6f
        content: YieldInto(SerializableContext(
          current_token: Some(Prime(PrimeNumber(3))),
          tokens: {
            Vid(1): Some(Neither(NeitherNumber(0))),
            Vid(2): Some(Prime(PrimeNumber(3))),
          },
        )),
      ),
<<<<<<< HEAD
      Opid(42): TraceOp(
        opid: Opid(42),
        parent_opid: Some(Opid(3)),
=======
      Opid(43): TraceOp(
        opid: Opid(43),
        parent_opid: Some(Opid(6)),
>>>>>>> 543e1c6f
        content: YieldFrom(ProjectProperty(SerializableContext(
          current_token: Some(Prime(PrimeNumber(3))),
          tokens: {
            Vid(1): Some(Neither(NeitherNumber(0))),
            Vid(2): Some(Prime(PrimeNumber(3))),
          },
        ), Int64(3))),
      ),
<<<<<<< HEAD
      Opid(43): TraceOp(
        opid: Opid(43),
        parent_opid: Some(Opid(4)),
=======
      Opid(44): TraceOp(
        opid: Opid(44),
        parent_opid: Some(Opid(7)),
>>>>>>> 543e1c6f
        content: YieldInto(SerializableContext(
          current_token: Some(Neither(NeitherNumber(0))),
          tokens: {
            Vid(1): Some(Neither(NeitherNumber(0))),
            Vid(2): Some(Prime(PrimeNumber(3))),
          },
          values: [
            Int64(3),
          ],
        )),
      ),
<<<<<<< HEAD
      Opid(44): TraceOp(
        opid: Opid(44),
        parent_opid: Some(Opid(4)),
=======
      Opid(45): TraceOp(
        opid: Opid(45),
        parent_opid: Some(Opid(7)),
>>>>>>> 543e1c6f
        content: YieldFrom(ProjectProperty(SerializableContext(
          current_token: Some(Neither(NeitherNumber(0))),
          tokens: {
            Vid(1): Some(Neither(NeitherNumber(0))),
            Vid(2): Some(Prime(PrimeNumber(3))),
          },
          values: [
            Int64(3),
          ],
        ), Int64(0))),
      ),
<<<<<<< HEAD
      Opid(45): TraceOp(
        opid: Opid(45),
        parent_opid: Some(Opid(4)),
        content: AdvanceInputIterator,
      ),
      Opid(46): TraceOp(
        opid: Opid(46),
        parent_opid: Some(Opid(3)),
        content: AdvanceInputIterator,
      ),
      Opid(47): TraceOp(
        opid: Opid(47),
        parent_opid: Some(Opid(2)),
=======
      Opid(46): TraceOp(
        opid: Opid(46),
        parent_opid: None,
        content: ProduceQueryResult({
          "prime": Int64(3),
          "value": Int64(0),
        }),
      ),
      Opid(47): TraceOp(
        opid: Opid(47),
        parent_opid: Some(Opid(7)),
>>>>>>> 543e1c6f
        content: AdvanceInputIterator,
      ),
      Opid(48): TraceOp(
        opid: Opid(48),
<<<<<<< HEAD
        parent_opid: Some(Opid(37)),
        content: OutputIteratorExhausted,
      ),
      Opid(49): TraceOp(
        opid: Opid(49),
        parent_opid: Some(Opid(23)),
        content: OutputIteratorExhausted,
      ),
      Opid(50): TraceOp(
        opid: Opid(50),
        parent_opid: Some(Opid(15)),
=======
        parent_opid: Some(Opid(6)),
        content: AdvanceInputIterator,
      ),
      Opid(49): TraceOp(
        opid: Opid(49),
        parent_opid: Some(Opid(5)),
        content: AdvanceInputIterator,
      ),
      Opid(50): TraceOp(
        opid: Opid(50),
        parent_opid: Some(Opid(22)),
>>>>>>> 543e1c6f
        content: OutputIteratorExhausted,
      ),
      Opid(51): TraceOp(
        opid: Opid(51),
<<<<<<< HEAD
        parent_opid: Some(Opid(1)),
        content: YieldFrom(GetStartingTokens(Neither(NeitherNumber(1)))),
      ),
      Opid(52): TraceOp(
        opid: Opid(52),
        parent_opid: Some(Opid(2)),
        content: YieldInto(SerializableContext(
          current_token: Some(Neither(NeitherNumber(1))),
          tokens: {
            Vid(1): Some(Neither(NeitherNumber(1))),
          },
        )),
      ),
      Opid(53): TraceOp(
        opid: Opid(53),
        parent_opid: Some(Opid(2)),
        content: YieldFrom(CanCoerceToType(SerializableContext(
          current_token: Some(Neither(NeitherNumber(1))),
          tokens: {
            Vid(1): Some(Neither(NeitherNumber(1))),
          },
        ), false)),
      ),
      Opid(54): TraceOp(
        opid: Opid(54),
        parent_opid: Some(Opid(2)),
        content: AdvanceInputIterator,
      ),
      Opid(55): TraceOp(
        opid: Opid(55),
        parent_opid: Some(Opid(12)),
=======
        parent_opid: Some(Opid(4)),
        content: AdvanceInputIterator,
      ),
      Opid(52): TraceOp(
        opid: Opid(52),
        parent_opid: Some(Opid(19)),
        content: OutputIteratorExhausted,
      ),
      Opid(53): TraceOp(
        opid: Opid(53),
        parent_opid: Some(Opid(3)),
        content: AdvanceInputIterator,
      ),
      Opid(54): TraceOp(
        opid: Opid(54),
        parent_opid: Some(Opid(16)),
        content: OutputIteratorExhausted,
      ),
      Opid(55): TraceOp(
        opid: Opid(55),
        parent_opid: Some(Opid(2)),
>>>>>>> 543e1c6f
        content: AdvanceInputIterator,
      ),
      Opid(56): TraceOp(
        opid: Opid(56),
<<<<<<< HEAD
        parent_opid: Some(Opid(12)),
=======
        parent_opid: Some(Opid(1)),
        content: YieldFrom(GetStartingTokens(Neither(NeitherNumber(1)))),
      ),
      Opid(57): TraceOp(
        opid: Opid(57),
        parent_opid: Some(Opid(2)),
>>>>>>> 543e1c6f
        content: YieldInto(SerializableContext(
          current_token: Some(Neither(NeitherNumber(1))),
          tokens: {
            Vid(1): Some(Neither(NeitherNumber(1))),
          },
        )),
      ),
<<<<<<< HEAD
      Opid(57): TraceOp(
        opid: Opid(57),
        parent_opid: Some(Opid(12)),
=======
      Opid(58): TraceOp(
        opid: Opid(58),
        parent_opid: Some(Opid(2)),
>>>>>>> 543e1c6f
        content: YieldFrom(ProjectNeighborsOuter(SerializableContext(
          current_token: Some(Neither(NeitherNumber(1))),
          tokens: {
            Vid(1): Some(Neither(NeitherNumber(1))),
          },
        ))),
      ),
<<<<<<< HEAD
      Opid(58): TraceOp(
        opid: Opid(58),
        parent_opid: Some(Opid(57)),
        content: YieldFrom(ProjectNeighborsInner(0, Prime(PrimeNumber(2)))),
      ),
      Opid(59): TraceOp(
        opid: Opid(59),
        parent_opid: Some(Opid(2)),
=======
      Opid(59): TraceOp(
        opid: Opid(59),
        parent_opid: Some(Opid(58)),
        content: YieldFrom(ProjectNeighborsInner(0, Prime(PrimeNumber(2)))),
      ),
      Opid(60): TraceOp(
        opid: Opid(60),
        parent_opid: Some(Opid(3)),
>>>>>>> 543e1c6f
        content: YieldInto(SerializableContext(
          current_token: Some(Prime(PrimeNumber(2))),
          tokens: {
            Vid(1): Some(Neither(NeitherNumber(1))),
          },
        )),
      ),
<<<<<<< HEAD
      Opid(60): TraceOp(
        opid: Opid(60),
        parent_opid: Some(Opid(2)),
        content: YieldFrom(CanCoerceToType(SerializableContext(
=======
      Opid(61): TraceOp(
        opid: Opid(61),
        parent_opid: Some(Opid(3)),
        content: YieldFrom(ProjectNeighborsOuter(SerializableContext(
>>>>>>> 543e1c6f
          current_token: Some(Prime(PrimeNumber(2))),
          tokens: {
            Vid(1): Some(Neither(NeitherNumber(1))),
          },
<<<<<<< HEAD
        ), true)),
      ),
      Opid(61): TraceOp(
        opid: Opid(61),
        parent_opid: Some(Opid(3)),
=======
          piggyback: Some([
            SerializableContext(
              current_token: None,
              tokens: {
                Vid(1): Some(Neither(NeitherNumber(1))),
              },
              suspended_tokens: [
                Some(Neither(NeitherNumber(1))),
              ],
            ),
          ]),
        ))),
      ),
      Opid(62): TraceOp(
        opid: Opid(62),
        parent_opid: Some(Opid(61)),
        content: YieldFrom(ProjectNeighborsInner(0, Prime(PrimeNumber(3)))),
      ),
      Opid(63): TraceOp(
        opid: Opid(63),
        parent_opid: Some(Opid(4)),
>>>>>>> 543e1c6f
        content: YieldInto(SerializableContext(
          current_token: Some(Prime(PrimeNumber(2))),
          tokens: {
            Vid(1): Some(Neither(NeitherNumber(1))),
            Vid(2): Some(Prime(PrimeNumber(2))),
          },
        )),
      ),
<<<<<<< HEAD
      Opid(62): TraceOp(
        opid: Opid(62),
        parent_opid: Some(Opid(3)),
        content: YieldFrom(ProjectProperty(SerializableContext(
          current_token: Some(Prime(PrimeNumber(2))),
=======
      Opid(64): TraceOp(
        opid: Opid(64),
        parent_opid: Some(Opid(4)),
        content: YieldFrom(ProjectNeighborsOuter(SerializableContext(
          current_token: Some(Prime(PrimeNumber(3))),
>>>>>>> 543e1c6f
          tokens: {
            Vid(1): Some(Neither(NeitherNumber(1))),
            Vid(2): Some(Prime(PrimeNumber(2))),
          },
        ), Int64(2))),
      ),
<<<<<<< HEAD
      Opid(63): TraceOp(
        opid: Opid(63),
        parent_opid: Some(Opid(4)),
=======
      Opid(65): TraceOp(
        opid: Opid(65),
        parent_opid: Some(Opid(64)),
        content: YieldFrom(ProjectNeighborsInner(0, Composite(CompositeNumber(4, [
          2,
        ])))),
      ),
      Opid(66): TraceOp(
        opid: Opid(66),
        parent_opid: Some(Opid(5)),
>>>>>>> 543e1c6f
        content: YieldInto(SerializableContext(
          current_token: Some(Neither(NeitherNumber(1))),
          tokens: {
            Vid(1): Some(Neither(NeitherNumber(1))),
            Vid(2): Some(Prime(PrimeNumber(2))),
          },
          values: [
            Int64(2),
          ],
        )),
      ),
<<<<<<< HEAD
      Opid(64): TraceOp(
        opid: Opid(64),
        parent_opid: Some(Opid(4)),
        content: YieldFrom(ProjectProperty(SerializableContext(
=======
      Opid(67): TraceOp(
        opid: Opid(67),
        parent_opid: Some(Opid(5)),
        content: YieldFrom(CanCoerceToType(SerializableContext(
>>>>>>> 543e1c6f
          current_token: Some(Neither(NeitherNumber(1))),
          tokens: {
            Vid(1): Some(Neither(NeitherNumber(1))),
            Vid(2): Some(Prime(PrimeNumber(2))),
          },
          values: [
            Int64(2),
          ],
        ), Int64(1))),
      ),
      Opid(65): TraceOp(
        opid: Opid(65),
        parent_opid: Some(Opid(4)),
        content: AdvanceInputIterator,
      ),
<<<<<<< HEAD
      Opid(66): TraceOp(
        opid: Opid(66),
        parent_opid: Some(Opid(3)),
        content: AdvanceInputIterator,
      ),
      Opid(67): TraceOp(
        opid: Opid(67),
        parent_opid: Some(Opid(2)),
        content: AdvanceInputIterator,
      ),
      Opid(68): TraceOp(
        opid: Opid(68),
        parent_opid: Some(Opid(20)),
        content: AdvanceInputIterator,
      ),
      Opid(69): TraceOp(
        opid: Opid(69),
        parent_opid: Some(Opid(20)),
=======
      Opid(68): TraceOp(
        opid: Opid(68),
        parent_opid: Some(Opid(5)),
        content: AdvanceInputIterator,
      ),
      Opid(69): TraceOp(
        opid: Opid(69),
        parent_opid: Some(Opid(5)),
        content: YieldInto(SerializableContext(
          current_token: Some(Prime(PrimeNumber(2))),
          tokens: {
            Vid(1): Some(Neither(NeitherNumber(1))),
          },
        )),
      ),
      Opid(70): TraceOp(
        opid: Opid(70),
        parent_opid: Some(Opid(5)),
        content: YieldFrom(CanCoerceToType(SerializableContext(
          current_token: Some(Prime(PrimeNumber(2))),
          tokens: {
            Vid(1): Some(Neither(NeitherNumber(1))),
          },
        ), true)),
      ),
      Opid(71): TraceOp(
        opid: Opid(71),
        parent_opid: Some(Opid(6)),
>>>>>>> 543e1c6f
        content: YieldInto(SerializableContext(
          current_token: Some(Prime(PrimeNumber(2))),
          tokens: {
            Vid(1): Some(Neither(NeitherNumber(1))),
          },
        )),
      ),
<<<<<<< HEAD
      Opid(70): TraceOp(
        opid: Opid(70),
        parent_opid: Some(Opid(20)),
        content: YieldFrom(ProjectNeighborsOuter(SerializableContext(
=======
      Opid(72): TraceOp(
        opid: Opid(72),
        parent_opid: Some(Opid(6)),
        content: YieldFrom(ProjectProperty(SerializableContext(
>>>>>>> 543e1c6f
          current_token: Some(Prime(PrimeNumber(2))),
          tokens: {
            Vid(1): Some(Neither(NeitherNumber(1))),
          },
        ))),
      ),
<<<<<<< HEAD
      Opid(71): TraceOp(
        opid: Opid(71),
        parent_opid: Some(Opid(70)),
        content: YieldFrom(ProjectNeighborsInner(0, Prime(PrimeNumber(3)))),
      ),
      Opid(72): TraceOp(
        opid: Opid(72),
        parent_opid: Some(Opid(2)),
=======
      Opid(73): TraceOp(
        opid: Opid(73),
        parent_opid: Some(Opid(7)),
        content: YieldInto(SerializableContext(
          current_token: Some(Neither(NeitherNumber(1))),
          tokens: {
            Vid(1): Some(Neither(NeitherNumber(1))),
            Vid(2): Some(Prime(PrimeNumber(2))),
          },
          values: [
            Int64(2),
          ],
        )),
      ),
      Opid(74): TraceOp(
        opid: Opid(74),
        parent_opid: Some(Opid(7)),
        content: YieldFrom(ProjectProperty(SerializableContext(
          current_token: Some(Neither(NeitherNumber(1))),
          tokens: {
            Vid(1): Some(Neither(NeitherNumber(1))),
            Vid(2): Some(Prime(PrimeNumber(2))),
          },
          values: [
            Int64(2),
          ],
        ), Int64(1))),
      ),
      Opid(75): TraceOp(
        opid: Opid(75),
        parent_opid: None,
        content: ProduceQueryResult({
          "prime": Int64(2),
          "value": Int64(1),
        }),
      ),
      Opid(76): TraceOp(
        opid: Opid(76),
        parent_opid: Some(Opid(7)),
        content: AdvanceInputIterator,
      ),
      Opid(77): TraceOp(
        opid: Opid(77),
        parent_opid: Some(Opid(6)),
        content: AdvanceInputIterator,
      ),
      Opid(78): TraceOp(
        opid: Opid(78),
        parent_opid: Some(Opid(5)),
        content: AdvanceInputIterator,
      ),
      Opid(79): TraceOp(
        opid: Opid(79),
        parent_opid: Some(Opid(5)),
>>>>>>> 543e1c6f
        content: YieldInto(SerializableContext(
          current_token: Some(Prime(PrimeNumber(3))),
          tokens: {
            Vid(1): Some(Neither(NeitherNumber(1))),
          },
        )),
      ),
<<<<<<< HEAD
      Opid(73): TraceOp(
        opid: Opid(73),
        parent_opid: Some(Opid(2)),
=======
      Opid(80): TraceOp(
        opid: Opid(80),
        parent_opid: Some(Opid(5)),
>>>>>>> 543e1c6f
        content: YieldFrom(CanCoerceToType(SerializableContext(
          current_token: Some(Prime(PrimeNumber(3))),
          tokens: {
            Vid(1): Some(Neither(NeitherNumber(1))),
          },
        ), true)),
      ),
<<<<<<< HEAD
      Opid(74): TraceOp(
        opid: Opid(74),
        parent_opid: Some(Opid(3)),
=======
      Opid(81): TraceOp(
        opid: Opid(81),
        parent_opid: Some(Opid(6)),
>>>>>>> 543e1c6f
        content: YieldInto(SerializableContext(
          current_token: Some(Prime(PrimeNumber(3))),
          tokens: {
            Vid(1): Some(Neither(NeitherNumber(1))),
            Vid(2): Some(Prime(PrimeNumber(3))),
          },
        )),
      ),
<<<<<<< HEAD
      Opid(75): TraceOp(
        opid: Opid(75),
        parent_opid: Some(Opid(3)),
=======
      Opid(82): TraceOp(
        opid: Opid(82),
        parent_opid: Some(Opid(6)),
>>>>>>> 543e1c6f
        content: YieldFrom(ProjectProperty(SerializableContext(
          current_token: Some(Prime(PrimeNumber(3))),
          tokens: {
            Vid(1): Some(Neither(NeitherNumber(1))),
            Vid(2): Some(Prime(PrimeNumber(3))),
          },
        ), Int64(3))),
      ),
<<<<<<< HEAD
      Opid(76): TraceOp(
        opid: Opid(76),
        parent_opid: Some(Opid(4)),
=======
      Opid(83): TraceOp(
        opid: Opid(83),
        parent_opid: Some(Opid(7)),
>>>>>>> 543e1c6f
        content: YieldInto(SerializableContext(
          current_token: Some(Neither(NeitherNumber(1))),
          tokens: {
            Vid(1): Some(Neither(NeitherNumber(1))),
            Vid(2): Some(Prime(PrimeNumber(3))),
          },
          values: [
            Int64(3),
          ],
        )),
      ),
<<<<<<< HEAD
      Opid(77): TraceOp(
        opid: Opid(77),
        parent_opid: Some(Opid(4)),
=======
      Opid(84): TraceOp(
        opid: Opid(84),
        parent_opid: Some(Opid(7)),
>>>>>>> 543e1c6f
        content: YieldFrom(ProjectProperty(SerializableContext(
          current_token: Some(Neither(NeitherNumber(1))),
          tokens: {
            Vid(1): Some(Neither(NeitherNumber(1))),
            Vid(2): Some(Prime(PrimeNumber(3))),
          },
          values: [
            Int64(3),
          ],
        ), Int64(1))),
      ),
<<<<<<< HEAD
      Opid(78): TraceOp(
        opid: Opid(78),
        parent_opid: Some(Opid(4)),
        content: AdvanceInputIterator,
      ),
      Opid(79): TraceOp(
        opid: Opid(79),
        parent_opid: Some(Opid(3)),
        content: AdvanceInputIterator,
      ),
      Opid(80): TraceOp(
        opid: Opid(80),
        parent_opid: Some(Opid(2)),
        content: AdvanceInputIterator,
      ),
      Opid(81): TraceOp(
        opid: Opid(81),
        parent_opid: Some(Opid(34)),
        content: AdvanceInputIterator,
      ),
      Opid(82): TraceOp(
        opid: Opid(82),
        parent_opid: Some(Opid(34)),
        content: YieldInto(SerializableContext(
          current_token: Some(Prime(PrimeNumber(3))),
          tokens: {
            Vid(1): Some(Neither(NeitherNumber(1))),
          },
        )),
      ),
      Opid(83): TraceOp(
        opid: Opid(83),
        parent_opid: Some(Opid(34)),
        content: YieldFrom(ProjectNeighborsOuter(SerializableContext(
          current_token: Some(Prime(PrimeNumber(3))),
          tokens: {
            Vid(1): Some(Neither(NeitherNumber(1))),
          },
        ))),
      ),
      Opid(84): TraceOp(
        opid: Opid(84),
        parent_opid: Some(Opid(83)),
        content: YieldFrom(ProjectNeighborsInner(0, Composite(CompositeNumber(4, [
          2,
        ])))),
      ),
      Opid(85): TraceOp(
        opid: Opid(85),
        parent_opid: Some(Opid(2)),
=======
      Opid(85): TraceOp(
        opid: Opid(85),
        parent_opid: None,
        content: ProduceQueryResult({
          "prime": Int64(3),
          "value": Int64(1),
        }),
      ),
      Opid(86): TraceOp(
        opid: Opid(86),
        parent_opid: Some(Opid(7)),
        content: AdvanceInputIterator,
      ),
      Opid(87): TraceOp(
        opid: Opid(87),
        parent_opid: Some(Opid(6)),
        content: AdvanceInputIterator,
      ),
      Opid(88): TraceOp(
        opid: Opid(88),
        parent_opid: Some(Opid(5)),
        content: AdvanceInputIterator,
      ),
      Opid(89): TraceOp(
        opid: Opid(89),
        parent_opid: Some(Opid(5)),
>>>>>>> 543e1c6f
        content: YieldInto(SerializableContext(
          current_token: Some(Composite(CompositeNumber(4, [
            2,
          ]))),
          tokens: {
            Vid(1): Some(Neither(NeitherNumber(1))),
          },
        )),
      ),
<<<<<<< HEAD
      Opid(86): TraceOp(
        opid: Opid(86),
        parent_opid: Some(Opid(2)),
=======
      Opid(90): TraceOp(
        opid: Opid(90),
        parent_opid: Some(Opid(5)),
>>>>>>> 543e1c6f
        content: YieldFrom(CanCoerceToType(SerializableContext(
          current_token: Some(Composite(CompositeNumber(4, [
            2,
          ]))),
          tokens: {
            Vid(1): Some(Neither(NeitherNumber(1))),
          },
        ), false)),
      ),
<<<<<<< HEAD
      Opid(87): TraceOp(
        opid: Opid(87),
        parent_opid: Some(Opid(2)),
        content: AdvanceInputIterator,
      ),
      Opid(88): TraceOp(
        opid: Opid(88),
        parent_opid: Some(Opid(83)),
        content: OutputIteratorExhausted,
      ),
      Opid(89): TraceOp(
        opid: Opid(89),
        parent_opid: Some(Opid(70)),
        content: OutputIteratorExhausted,
      ),
      Opid(90): TraceOp(
        opid: Opid(90),
        parent_opid: Some(Opid(57)),
        content: OutputIteratorExhausted,
      ),
      Opid(91): TraceOp(
        opid: Opid(91),
        parent_opid: Some(Opid(1)),
        content: YieldFrom(GetStartingTokens(Prime(PrimeNumber(2)))),
      ),
      Opid(92): TraceOp(
        opid: Opid(92),
=======
      Opid(91): TraceOp(
        opid: Opid(91),
        parent_opid: Some(Opid(5)),
        content: AdvanceInputIterator,
      ),
      Opid(92): TraceOp(
        opid: Opid(92),
        parent_opid: Some(Opid(64)),
        content: OutputIteratorExhausted,
      ),
      Opid(93): TraceOp(
        opid: Opid(93),
        parent_opid: Some(Opid(4)),
        content: AdvanceInputIterator,
      ),
      Opid(94): TraceOp(
        opid: Opid(94),
        parent_opid: Some(Opid(61)),
        content: OutputIteratorExhausted,
      ),
      Opid(95): TraceOp(
        opid: Opid(95),
        parent_opid: Some(Opid(3)),
        content: AdvanceInputIterator,
      ),
      Opid(96): TraceOp(
        opid: Opid(96),
        parent_opid: Some(Opid(58)),
        content: OutputIteratorExhausted,
      ),
      Opid(97): TraceOp(
        opid: Opid(97),
        parent_opid: Some(Opid(2)),
        content: AdvanceInputIterator,
      ),
      Opid(98): TraceOp(
        opid: Opid(98),
        parent_opid: Some(Opid(1)),
        content: YieldFrom(GetStartingTokens(Prime(PrimeNumber(2)))),
      ),
      Opid(99): TraceOp(
        opid: Opid(99),
>>>>>>> 543e1c6f
        parent_opid: Some(Opid(2)),
        content: YieldInto(SerializableContext(
          current_token: Some(Prime(PrimeNumber(2))),
          tokens: {
            Vid(1): Some(Prime(PrimeNumber(2))),
          },
        )),
      ),
<<<<<<< HEAD
      Opid(93): TraceOp(
        opid: Opid(93),
=======
      Opid(100): TraceOp(
        opid: Opid(100),
>>>>>>> 543e1c6f
        parent_opid: Some(Opid(2)),
        content: YieldFrom(CanCoerceToType(SerializableContext(
          current_token: Some(Prime(PrimeNumber(2))),
          tokens: {
            Vid(1): Some(Prime(PrimeNumber(2))),
          },
<<<<<<< HEAD
        ), true)),
      ),
      Opid(94): TraceOp(
        opid: Opid(94),
=======
        ))),
      ),
      Opid(101): TraceOp(
        opid: Opid(101),
        parent_opid: Some(Opid(100)),
        content: YieldFrom(ProjectNeighborsInner(0, Prime(PrimeNumber(3)))),
      ),
      Opid(102): TraceOp(
        opid: Opid(102),
>>>>>>> 543e1c6f
        parent_opid: Some(Opid(3)),
        content: YieldInto(SerializableContext(
          current_token: Some(Prime(PrimeNumber(2))),
          tokens: {
            Vid(1): Some(Prime(PrimeNumber(2))),
            Vid(2): Some(Prime(PrimeNumber(2))),
          },
        )),
      ),
<<<<<<< HEAD
      Opid(95): TraceOp(
        opid: Opid(95),
=======
      Opid(103): TraceOp(
        opid: Opid(103),
>>>>>>> 543e1c6f
        parent_opid: Some(Opid(3)),
        content: YieldFrom(ProjectProperty(SerializableContext(
          current_token: Some(Prime(PrimeNumber(2))),
          tokens: {
            Vid(1): Some(Prime(PrimeNumber(2))),
            Vid(2): Some(Prime(PrimeNumber(2))),
          },
<<<<<<< HEAD
        ), Int64(2))),
      ),
      Opid(96): TraceOp(
        opid: Opid(96),
=======
          piggyback: Some([
            SerializableContext(
              current_token: None,
              tokens: {
                Vid(1): Some(Prime(PrimeNumber(2))),
              },
              suspended_tokens: [
                Some(Prime(PrimeNumber(2))),
              ],
            ),
          ]),
        ))),
      ),
      Opid(104): TraceOp(
        opid: Opid(104),
        parent_opid: Some(Opid(103)),
        content: YieldFrom(ProjectNeighborsInner(0, Composite(CompositeNumber(4, [
          2,
        ])))),
      ),
      Opid(105): TraceOp(
        opid: Opid(105),
>>>>>>> 543e1c6f
        parent_opid: Some(Opid(4)),
        content: YieldInto(SerializableContext(
          current_token: Some(Prime(PrimeNumber(2))),
          tokens: {
            Vid(1): Some(Prime(PrimeNumber(2))),
            Vid(2): Some(Prime(PrimeNumber(2))),
          },
          values: [
            Int64(2),
          ],
        )),
      ),
      Opid(97): TraceOp(
        opid: Opid(97),
        parent_opid: Some(Opid(4)),
        content: YieldFrom(ProjectProperty(SerializableContext(
          current_token: Some(Prime(PrimeNumber(2))),
          tokens: {
            Vid(1): Some(Prime(PrimeNumber(2))),
            Vid(2): Some(Prime(PrimeNumber(2))),
          },
          values: [
            Int64(2),
          ],
        ), Int64(2))),
      ),
      Opid(98): TraceOp(
        opid: Opid(98),
        parent_opid: Some(Opid(4)),
        content: AdvanceInputIterator,
      ),
      Opid(99): TraceOp(
        opid: Opid(99),
        parent_opid: Some(Opid(3)),
        content: AdvanceInputIterator,
      ),
      Opid(100): TraceOp(
        opid: Opid(100),
        parent_opid: Some(Opid(2)),
        content: AdvanceInputIterator,
      ),
      Opid(101): TraceOp(
        opid: Opid(101),
        parent_opid: Some(Opid(12)),
        content: AdvanceInputIterator,
      ),
<<<<<<< HEAD
      Opid(102): TraceOp(
        opid: Opid(102),
        parent_opid: Some(Opid(12)),
        content: YieldInto(SerializableContext(
          current_token: Some(Prime(PrimeNumber(2))),
=======
      Opid(106): TraceOp(
        opid: Opid(106),
        parent_opid: Some(Opid(4)),
        content: YieldFrom(ProjectNeighborsOuter(SerializableContext(
          current_token: Some(Composite(CompositeNumber(4, [
            2,
          ]))),
>>>>>>> 543e1c6f
          tokens: {
            Vid(1): Some(Prime(PrimeNumber(2))),
          },
        )),
      ),
<<<<<<< HEAD
      Opid(103): TraceOp(
        opid: Opid(103),
        parent_opid: Some(Opid(12)),
        content: YieldFrom(ProjectNeighborsOuter(SerializableContext(
          current_token: Some(Prime(PrimeNumber(2))),
          tokens: {
            Vid(1): Some(Prime(PrimeNumber(2))),
          },
        ))),
      ),
      Opid(104): TraceOp(
        opid: Opid(104),
        parent_opid: Some(Opid(103)),
        content: YieldFrom(ProjectNeighborsInner(0, Prime(PrimeNumber(3)))),
      ),
      Opid(105): TraceOp(
        opid: Opid(105),
        parent_opid: Some(Opid(2)),
=======
      Opid(107): TraceOp(
        opid: Opid(107),
        parent_opid: Some(Opid(106)),
        content: YieldFrom(ProjectNeighborsInner(0, Prime(PrimeNumber(5)))),
      ),
      Opid(108): TraceOp(
        opid: Opid(108),
        parent_opid: Some(Opid(5)),
>>>>>>> 543e1c6f
        content: YieldInto(SerializableContext(
          current_token: Some(Prime(PrimeNumber(3))),
          tokens: {
            Vid(1): Some(Prime(PrimeNumber(2))),
          },
        )),
      ),
<<<<<<< HEAD
      Opid(106): TraceOp(
        opid: Opid(106),
        parent_opid: Some(Opid(2)),
=======
      Opid(109): TraceOp(
        opid: Opid(109),
        parent_opid: Some(Opid(5)),
>>>>>>> 543e1c6f
        content: YieldFrom(CanCoerceToType(SerializableContext(
          current_token: Some(Prime(PrimeNumber(3))),
          tokens: {
            Vid(1): Some(Prime(PrimeNumber(2))),
          },
        ), true)),
      ),
<<<<<<< HEAD
      Opid(107): TraceOp(
        opid: Opid(107),
        parent_opid: Some(Opid(3)),
=======
      Opid(110): TraceOp(
        opid: Opid(110),
        parent_opid: Some(Opid(6)),
>>>>>>> 543e1c6f
        content: YieldInto(SerializableContext(
          current_token: Some(Prime(PrimeNumber(3))),
          tokens: {
            Vid(1): Some(Prime(PrimeNumber(2))),
            Vid(2): Some(Prime(PrimeNumber(3))),
          },
        )),
      ),
<<<<<<< HEAD
      Opid(108): TraceOp(
        opid: Opid(108),
        parent_opid: Some(Opid(3)),
=======
      Opid(111): TraceOp(
        opid: Opid(111),
        parent_opid: Some(Opid(6)),
>>>>>>> 543e1c6f
        content: YieldFrom(ProjectProperty(SerializableContext(
          current_token: Some(Prime(PrimeNumber(3))),
          tokens: {
            Vid(1): Some(Prime(PrimeNumber(2))),
            Vid(2): Some(Prime(PrimeNumber(3))),
          },
        ), Int64(3))),
      ),
<<<<<<< HEAD
      Opid(109): TraceOp(
        opid: Opid(109),
        parent_opid: Some(Opid(4)),
=======
      Opid(112): TraceOp(
        opid: Opid(112),
        parent_opid: Some(Opid(7)),
>>>>>>> 543e1c6f
        content: YieldInto(SerializableContext(
          current_token: Some(Prime(PrimeNumber(2))),
          tokens: {
            Vid(1): Some(Prime(PrimeNumber(2))),
            Vid(2): Some(Prime(PrimeNumber(3))),
          },
          values: [
            Int64(3),
          ],
        )),
      ),
<<<<<<< HEAD
      Opid(110): TraceOp(
        opid: Opid(110),
        parent_opid: Some(Opid(4)),
=======
      Opid(113): TraceOp(
        opid: Opid(113),
        parent_opid: Some(Opid(7)),
>>>>>>> 543e1c6f
        content: YieldFrom(ProjectProperty(SerializableContext(
          current_token: Some(Prime(PrimeNumber(2))),
          tokens: {
            Vid(1): Some(Prime(PrimeNumber(2))),
            Vid(2): Some(Prime(PrimeNumber(3))),
          },
          values: [
            Int64(3),
          ],
        ), Int64(2))),
      ),
<<<<<<< HEAD
      Opid(111): TraceOp(
        opid: Opid(111),
        parent_opid: Some(Opid(4)),
        content: AdvanceInputIterator,
      ),
      Opid(112): TraceOp(
        opid: Opid(112),
        parent_opid: Some(Opid(3)),
        content: AdvanceInputIterator,
      ),
      Opid(113): TraceOp(
        opid: Opid(113),
        parent_opid: Some(Opid(2)),
        content: AdvanceInputIterator,
      ),
      Opid(114): TraceOp(
        opid: Opid(114),
        parent_opid: Some(Opid(20)),
        content: AdvanceInputIterator,
      ),
      Opid(115): TraceOp(
        opid: Opid(115),
        parent_opid: Some(Opid(20)),
=======
      Opid(114): TraceOp(
        opid: Opid(114),
        parent_opid: None,
        content: ProduceQueryResult({
          "prime": Int64(2),
          "value": Int64(2),
        }),
      ),
      Opid(115): TraceOp(
        opid: Opid(115),
        parent_opid: Some(Opid(7)),
        content: AdvanceInputIterator,
      ),
      Opid(116): TraceOp(
        opid: Opid(116),
        parent_opid: Some(Opid(6)),
        content: AdvanceInputIterator,
      ),
      Opid(117): TraceOp(
        opid: Opid(117),
        parent_opid: Some(Opid(5)),
        content: AdvanceInputIterator,
      ),
      Opid(118): TraceOp(
        opid: Opid(118),
        parent_opid: Some(Opid(5)),
        content: YieldInto(SerializableContext(
          current_token: Some(Prime(PrimeNumber(3))),
          tokens: {
            Vid(1): Some(Prime(PrimeNumber(2))),
          },
        )),
      ),
      Opid(119): TraceOp(
        opid: Opid(119),
        parent_opid: Some(Opid(5)),
        content: YieldFrom(CanCoerceToType(SerializableContext(
          current_token: Some(Prime(PrimeNumber(3))),
          tokens: {
            Vid(1): Some(Prime(PrimeNumber(2))),
          },
        ), true)),
      ),
      Opid(120): TraceOp(
        opid: Opid(120),
        parent_opid: Some(Opid(6)),
>>>>>>> 543e1c6f
        content: YieldInto(SerializableContext(
          current_token: Some(Prime(PrimeNumber(3))),
          tokens: {
            Vid(1): Some(Prime(PrimeNumber(2))),
          },
        )),
      ),
<<<<<<< HEAD
      Opid(116): TraceOp(
        opid: Opid(116),
        parent_opid: Some(Opid(20)),
        content: YieldFrom(ProjectNeighborsOuter(SerializableContext(
=======
      Opid(121): TraceOp(
        opid: Opid(121),
        parent_opid: Some(Opid(6)),
        content: YieldFrom(ProjectProperty(SerializableContext(
>>>>>>> 543e1c6f
          current_token: Some(Prime(PrimeNumber(3))),
          tokens: {
            Vid(1): Some(Prime(PrimeNumber(2))),
          },
        ))),
      ),
<<<<<<< HEAD
      Opid(117): TraceOp(
        opid: Opid(117),
        parent_opid: Some(Opid(116)),
        content: YieldFrom(ProjectNeighborsInner(0, Composite(CompositeNumber(4, [
          2,
        ])))),
      ),
      Opid(118): TraceOp(
        opid: Opid(118),
        parent_opid: Some(Opid(2)),
        content: YieldInto(SerializableContext(
          current_token: Some(Composite(CompositeNumber(4, [
            2,
          ]))),
=======
      Opid(122): TraceOp(
        opid: Opid(122),
        parent_opid: Some(Opid(7)),
        content: YieldInto(SerializableContext(
          current_token: Some(Prime(PrimeNumber(2))),
          tokens: {
            Vid(1): Some(Prime(PrimeNumber(2))),
            Vid(2): Some(Prime(PrimeNumber(3))),
          },
          values: [
            Int64(3),
          ],
        )),
      ),
      Opid(123): TraceOp(
        opid: Opid(123),
        parent_opid: Some(Opid(7)),
        content: YieldFrom(ProjectProperty(SerializableContext(
          current_token: Some(Prime(PrimeNumber(2))),
>>>>>>> 543e1c6f
          tokens: {
            Vid(1): Some(Prime(PrimeNumber(2))),
          },
        )),
      ),
<<<<<<< HEAD
      Opid(119): TraceOp(
        opid: Opid(119),
        parent_opid: Some(Opid(2)),
        content: YieldFrom(CanCoerceToType(SerializableContext(
          current_token: Some(Composite(CompositeNumber(4, [
            2,
          ]))),
          tokens: {
            Vid(1): Some(Prime(PrimeNumber(2))),
          },
        ), false)),
      ),
      Opid(120): TraceOp(
        opid: Opid(120),
        parent_opid: Some(Opid(2)),
        content: AdvanceInputIterator,
      ),
      Opid(121): TraceOp(
        opid: Opid(121),
        parent_opid: Some(Opid(34)),
        content: AdvanceInputIterator,
      ),
      Opid(122): TraceOp(
        opid: Opid(122),
        parent_opid: Some(Opid(34)),
=======
      Opid(124): TraceOp(
        opid: Opid(124),
        parent_opid: None,
        content: ProduceQueryResult({
          "prime": Int64(3),
          "value": Int64(2),
        }),
      ),
      Opid(125): TraceOp(
        opid: Opid(125),
        parent_opid: Some(Opid(7)),
        content: AdvanceInputIterator,
      ),
      Opid(126): TraceOp(
        opid: Opid(126),
        parent_opid: Some(Opid(6)),
        content: AdvanceInputIterator,
      ),
      Opid(127): TraceOp(
        opid: Opid(127),
        parent_opid: Some(Opid(5)),
        content: AdvanceInputIterator,
      ),
      Opid(128): TraceOp(
        opid: Opid(128),
        parent_opid: Some(Opid(5)),
>>>>>>> 543e1c6f
        content: YieldInto(SerializableContext(
          current_token: Some(Composite(CompositeNumber(4, [
            2,
          ]))),
          tokens: {
            Vid(1): Some(Prime(PrimeNumber(2))),
          },
        )),
      ),
<<<<<<< HEAD
      Opid(123): TraceOp(
        opid: Opid(123),
        parent_opid: Some(Opid(34)),
        content: YieldFrom(ProjectNeighborsOuter(SerializableContext(
=======
      Opid(129): TraceOp(
        opid: Opid(129),
        parent_opid: Some(Opid(5)),
        content: YieldFrom(CanCoerceToType(SerializableContext(
>>>>>>> 543e1c6f
          current_token: Some(Composite(CompositeNumber(4, [
            2,
          ]))),
          tokens: {
            Vid(1): Some(Prime(PrimeNumber(2))),
          },
        ))),
      ),
<<<<<<< HEAD
      Opid(124): TraceOp(
        opid: Opid(124),
        parent_opid: Some(Opid(123)),
        content: YieldFrom(ProjectNeighborsInner(0, Prime(PrimeNumber(5)))),
      ),
      Opid(125): TraceOp(
        opid: Opid(125),
        parent_opid: Some(Opid(2)),
=======
      Opid(130): TraceOp(
        opid: Opid(130),
        parent_opid: Some(Opid(5)),
        content: AdvanceInputIterator,
      ),
      Opid(131): TraceOp(
        opid: Opid(131),
        parent_opid: Some(Opid(5)),
>>>>>>> 543e1c6f
        content: YieldInto(SerializableContext(
          current_token: Some(Prime(PrimeNumber(5))),
          tokens: {
            Vid(1): Some(Prime(PrimeNumber(2))),
          },
        )),
      ),
<<<<<<< HEAD
      Opid(126): TraceOp(
        opid: Opid(126),
        parent_opid: Some(Opid(2)),
=======
      Opid(132): TraceOp(
        opid: Opid(132),
        parent_opid: Some(Opid(5)),
>>>>>>> 543e1c6f
        content: YieldFrom(CanCoerceToType(SerializableContext(
          current_token: Some(Prime(PrimeNumber(5))),
          tokens: {
            Vid(1): Some(Prime(PrimeNumber(2))),
          },
        ), true)),
      ),
<<<<<<< HEAD
      Opid(127): TraceOp(
        opid: Opid(127),
        parent_opid: Some(Opid(3)),
=======
      Opid(133): TraceOp(
        opid: Opid(133),
        parent_opid: Some(Opid(6)),
>>>>>>> 543e1c6f
        content: YieldInto(SerializableContext(
          current_token: Some(Prime(PrimeNumber(5))),
          tokens: {
            Vid(1): Some(Prime(PrimeNumber(2))),
            Vid(2): Some(Prime(PrimeNumber(5))),
          },
        )),
      ),
<<<<<<< HEAD
      Opid(128): TraceOp(
        opid: Opid(128),
        parent_opid: Some(Opid(3)),
=======
      Opid(134): TraceOp(
        opid: Opid(134),
        parent_opid: Some(Opid(6)),
>>>>>>> 543e1c6f
        content: YieldFrom(ProjectProperty(SerializableContext(
          current_token: Some(Prime(PrimeNumber(5))),
          tokens: {
            Vid(1): Some(Prime(PrimeNumber(2))),
            Vid(2): Some(Prime(PrimeNumber(5))),
          },
        ), Int64(5))),
      ),
<<<<<<< HEAD
      Opid(129): TraceOp(
        opid: Opid(129),
        parent_opid: Some(Opid(4)),
=======
      Opid(135): TraceOp(
        opid: Opid(135),
        parent_opid: Some(Opid(7)),
>>>>>>> 543e1c6f
        content: YieldInto(SerializableContext(
          current_token: Some(Prime(PrimeNumber(2))),
          tokens: {
            Vid(1): Some(Prime(PrimeNumber(2))),
            Vid(2): Some(Prime(PrimeNumber(5))),
          },
          values: [
            Int64(5),
          ],
        )),
      ),
<<<<<<< HEAD
      Opid(130): TraceOp(
        opid: Opid(130),
        parent_opid: Some(Opid(4)),
=======
      Opid(136): TraceOp(
        opid: Opid(136),
        parent_opid: Some(Opid(7)),
>>>>>>> 543e1c6f
        content: YieldFrom(ProjectProperty(SerializableContext(
          current_token: Some(Prime(PrimeNumber(2))),
          tokens: {
            Vid(1): Some(Prime(PrimeNumber(2))),
            Vid(2): Some(Prime(PrimeNumber(5))),
          },
          values: [
            Int64(5),
          ],
        ), Int64(2))),
      ),
<<<<<<< HEAD
      Opid(131): TraceOp(
        opid: Opid(131),
        parent_opid: Some(Opid(4)),
        content: AdvanceInputIterator,
      ),
      Opid(132): TraceOp(
        opid: Opid(132),
        parent_opid: Some(Opid(3)),
        content: AdvanceInputIterator,
      ),
      Opid(133): TraceOp(
        opid: Opid(133),
        parent_opid: Some(Opid(2)),
        content: AdvanceInputIterator,
      ),
      Opid(134): TraceOp(
        opid: Opid(134),
        parent_opid: Some(Opid(123)),
        content: OutputIteratorExhausted,
      ),
      Opid(135): TraceOp(
        opid: Opid(135),
        parent_opid: Some(Opid(116)),
        content: OutputIteratorExhausted,
      ),
      Opid(136): TraceOp(
        opid: Opid(136),
        parent_opid: Some(Opid(103)),
        content: OutputIteratorExhausted,
      ),
      Opid(137): TraceOp(
        opid: Opid(137),
        parent_opid: Some(Opid(1)),
        content: YieldFrom(GetStartingTokens(Prime(PrimeNumber(3)))),
      ),
      Opid(138): TraceOp(
        opid: Opid(138),
        parent_opid: Some(Opid(2)),
        content: YieldInto(SerializableContext(
          current_token: Some(Prime(PrimeNumber(3))),
          tokens: {
            Vid(1): Some(Prime(PrimeNumber(3))),
          },
        )),
=======
      Opid(137): TraceOp(
        opid: Opid(137),
        parent_opid: None,
        content: ProduceQueryResult({
          "prime": Int64(5),
          "value": Int64(2),
        }),
      ),
      Opid(138): TraceOp(
        opid: Opid(138),
        parent_opid: Some(Opid(7)),
        content: AdvanceInputIterator,
      ),
      Opid(139): TraceOp(
        opid: Opid(139),
        parent_opid: Some(Opid(6)),
        content: AdvanceInputIterator,
      ),
      Opid(140): TraceOp(
        opid: Opid(140),
        parent_opid: Some(Opid(5)),
        content: AdvanceInputIterator,
      ),
      Opid(141): TraceOp(
        opid: Opid(141),
        parent_opid: Some(Opid(106)),
        content: OutputIteratorExhausted,
      ),
      Opid(142): TraceOp(
        opid: Opid(142),
        parent_opid: Some(Opid(4)),
        content: AdvanceInputIterator,
      ),
      Opid(143): TraceOp(
        opid: Opid(143),
        parent_opid: Some(Opid(103)),
        content: OutputIteratorExhausted,
      ),
      Opid(144): TraceOp(
        opid: Opid(144),
        parent_opid: Some(Opid(3)),
        content: AdvanceInputIterator,
      ),
      Opid(145): TraceOp(
        opid: Opid(145),
        parent_opid: Some(Opid(100)),
        content: OutputIteratorExhausted,
>>>>>>> 543e1c6f
      ),
      Opid(146): TraceOp(
        opid: Opid(146),
        parent_opid: Some(Opid(2)),
        content: YieldFrom(CanCoerceToType(SerializableContext(
          current_token: Some(Prime(PrimeNumber(3))),
          tokens: {
            Vid(1): Some(Prime(PrimeNumber(3))),
          },
        ), true)),
      ),
<<<<<<< HEAD
      Opid(140): TraceOp(
        opid: Opid(140),
        parent_opid: Some(Opid(3)),
        content: YieldInto(SerializableContext(
          current_token: Some(Prime(PrimeNumber(3))),
          tokens: {
            Vid(1): Some(Prime(PrimeNumber(3))),
            Vid(2): Some(Prime(PrimeNumber(3))),
          },
        )),
      ),
      Opid(141): TraceOp(
        opid: Opid(141),
        parent_opid: Some(Opid(3)),
        content: YieldFrom(ProjectProperty(SerializableContext(
=======
      Opid(147): TraceOp(
        opid: Opid(147),
        parent_opid: Some(Opid(1)),
        content: YieldFrom(GetStartingTokens(Prime(PrimeNumber(3)))),
      ),
      Opid(148): TraceOp(
        opid: Opid(148),
        parent_opid: Some(Opid(2)),
        content: YieldInto(SerializableContext(
>>>>>>> 543e1c6f
          current_token: Some(Prime(PrimeNumber(3))),
          tokens: {
            Vid(1): Some(Prime(PrimeNumber(3))),
            Vid(2): Some(Prime(PrimeNumber(3))),
          },
        ), Int64(3))),
      ),
<<<<<<< HEAD
      Opid(142): TraceOp(
        opid: Opid(142),
        parent_opid: Some(Opid(4)),
        content: YieldInto(SerializableContext(
=======
      Opid(149): TraceOp(
        opid: Opid(149),
        parent_opid: Some(Opid(2)),
        content: YieldFrom(ProjectNeighborsOuter(SerializableContext(
>>>>>>> 543e1c6f
          current_token: Some(Prime(PrimeNumber(3))),
          tokens: {
            Vid(1): Some(Prime(PrimeNumber(3))),
            Vid(2): Some(Prime(PrimeNumber(3))),
          },
          values: [
            Int64(3),
          ],
        )),
      ),
<<<<<<< HEAD
      Opid(143): TraceOp(
        opid: Opid(143),
        parent_opid: Some(Opid(4)),
        content: YieldFrom(ProjectProperty(SerializableContext(
          current_token: Some(Prime(PrimeNumber(3))),
=======
      Opid(150): TraceOp(
        opid: Opid(150),
        parent_opid: Some(Opid(149)),
        content: YieldFrom(ProjectNeighborsInner(0, Composite(CompositeNumber(4, [
          2,
        ])))),
      ),
      Opid(151): TraceOp(
        opid: Opid(151),
        parent_opid: Some(Opid(3)),
        content: YieldInto(SerializableContext(
          current_token: Some(Composite(CompositeNumber(4, [
            2,
          ]))),
>>>>>>> 543e1c6f
          tokens: {
            Vid(1): Some(Prime(PrimeNumber(3))),
            Vid(2): Some(Prime(PrimeNumber(3))),
          },
          values: [
            Int64(3),
          ],
        ), Int64(3))),
      ),
      Opid(144): TraceOp(
        opid: Opid(144),
        parent_opid: Some(Opid(4)),
        content: AdvanceInputIterator,
      ),
      Opid(152): TraceOp(
        opid: Opid(152),
        parent_opid: Some(Opid(3)),
        content: AdvanceInputIterator,
      ),
<<<<<<< HEAD
      Opid(146): TraceOp(
        opid: Opid(146),
        parent_opid: Some(Opid(2)),
        content: AdvanceInputIterator,
      ),
      Opid(147): TraceOp(
        opid: Opid(147),
        parent_opid: Some(Opid(12)),
        content: AdvanceInputIterator,
      ),
      Opid(148): TraceOp(
        opid: Opid(148),
        parent_opid: Some(Opid(12)),
=======
      Opid(153): TraceOp(
        opid: Opid(153),
        parent_opid: Some(Opid(152)),
        content: YieldFrom(ProjectNeighborsInner(0, Prime(PrimeNumber(5)))),
      ),
      Opid(154): TraceOp(
        opid: Opid(154),
        parent_opid: Some(Opid(4)),
>>>>>>> 543e1c6f
        content: YieldInto(SerializableContext(
          current_token: Some(Prime(PrimeNumber(3))),
          tokens: {
            Vid(1): Some(Prime(PrimeNumber(3))),
          },
        )),
      ),
<<<<<<< HEAD
      Opid(149): TraceOp(
        opid: Opid(149),
        parent_opid: Some(Opid(12)),
=======
      Opid(155): TraceOp(
        opid: Opid(155),
        parent_opid: Some(Opid(4)),
>>>>>>> 543e1c6f
        content: YieldFrom(ProjectNeighborsOuter(SerializableContext(
          current_token: Some(Prime(PrimeNumber(3))),
          tokens: {
            Vid(1): Some(Prime(PrimeNumber(3))),
          },
        ))),
      ),
<<<<<<< HEAD
      Opid(150): TraceOp(
        opid: Opid(150),
        parent_opid: Some(Opid(149)),
        content: YieldFrom(ProjectNeighborsInner(0, Composite(CompositeNumber(4, [
          2,
        ])))),
      ),
      Opid(151): TraceOp(
        opid: Opid(151),
        parent_opid: Some(Opid(2)),
        content: YieldInto(SerializableContext(
          current_token: Some(Composite(CompositeNumber(4, [
            2,
          ]))),
=======
      Opid(156): TraceOp(
        opid: Opid(156),
        parent_opid: Some(Opid(155)),
        content: YieldFrom(ProjectNeighborsInner(0, Composite(CompositeNumber(6, [
          2,
          3,
        ])))),
      ),
      Opid(157): TraceOp(
        opid: Opid(157),
        parent_opid: Some(Opid(5)),
        content: YieldInto(SerializableContext(
          current_token: Some(Prime(PrimeNumber(3))),
          tokens: {
            Vid(1): Some(Prime(PrimeNumber(3))),
          },
        )),
      ),
      Opid(158): TraceOp(
        opid: Opid(158),
        parent_opid: Some(Opid(5)),
        content: YieldFrom(CanCoerceToType(SerializableContext(
          current_token: Some(Prime(PrimeNumber(3))),
>>>>>>> 543e1c6f
          tokens: {
            Vid(1): Some(Prime(PrimeNumber(3))),
          },
        )),
      ),
<<<<<<< HEAD
      Opid(152): TraceOp(
        opid: Opid(152),
        parent_opid: Some(Opid(2)),
        content: YieldFrom(CanCoerceToType(SerializableContext(
          current_token: Some(Composite(CompositeNumber(4, [
            2,
          ]))),
=======
      Opid(159): TraceOp(
        opid: Opid(159),
        parent_opid: Some(Opid(6)),
        content: YieldInto(SerializableContext(
          current_token: Some(Prime(PrimeNumber(3))),
>>>>>>> 543e1c6f
          tokens: {
            Vid(1): Some(Prime(PrimeNumber(3))),
          },
        ), false)),
      ),
<<<<<<< HEAD
      Opid(153): TraceOp(
        opid: Opid(153),
        parent_opid: Some(Opid(2)),
        content: AdvanceInputIterator,
      ),
      Opid(154): TraceOp(
        opid: Opid(154),
        parent_opid: Some(Opid(20)),
        content: AdvanceInputIterator,
      ),
      Opid(155): TraceOp(
        opid: Opid(155),
        parent_opid: Some(Opid(20)),
=======
      Opid(160): TraceOp(
        opid: Opid(160),
        parent_opid: Some(Opid(6)),
        content: YieldFrom(ProjectProperty(SerializableContext(
          current_token: Some(Prime(PrimeNumber(3))),
          tokens: {
            Vid(1): Some(Prime(PrimeNumber(3))),
            Vid(2): Some(Prime(PrimeNumber(3))),
          },
        ), Int64(3))),
      ),
      Opid(161): TraceOp(
        opid: Opid(161),
        parent_opid: Some(Opid(7)),
        content: YieldInto(SerializableContext(
          current_token: Some(Prime(PrimeNumber(3))),
          tokens: {
            Vid(1): Some(Prime(PrimeNumber(3))),
            Vid(2): Some(Prime(PrimeNumber(3))),
          },
          values: [
            Int64(3),
          ],
        )),
      ),
      Opid(162): TraceOp(
        opid: Opid(162),
        parent_opid: Some(Opid(7)),
        content: YieldFrom(ProjectProperty(SerializableContext(
          current_token: Some(Prime(PrimeNumber(3))),
          tokens: {
            Vid(1): Some(Prime(PrimeNumber(3))),
            Vid(2): Some(Prime(PrimeNumber(3))),
          },
          values: [
            Int64(3),
          ],
        ), Int64(3))),
      ),
      Opid(163): TraceOp(
        opid: Opid(163),
        parent_opid: None,
        content: ProduceQueryResult({
          "prime": Int64(3),
          "value": Int64(3),
        }),
      ),
      Opid(164): TraceOp(
        opid: Opid(164),
        parent_opid: Some(Opid(7)),
        content: AdvanceInputIterator,
      ),
      Opid(165): TraceOp(
        opid: Opid(165),
        parent_opid: Some(Opid(6)),
        content: AdvanceInputIterator,
      ),
      Opid(166): TraceOp(
        opid: Opid(166),
        parent_opid: Some(Opid(5)),
        content: AdvanceInputIterator,
      ),
      Opid(167): TraceOp(
        opid: Opid(167),
        parent_opid: Some(Opid(5)),
>>>>>>> 543e1c6f
        content: YieldInto(SerializableContext(
          current_token: Some(Composite(CompositeNumber(4, [
            2,
          ]))),
          tokens: {
            Vid(1): Some(Prime(PrimeNumber(3))),
          },
        )),
      ),
<<<<<<< HEAD
      Opid(156): TraceOp(
        opid: Opid(156),
        parent_opid: Some(Opid(20)),
        content: YieldFrom(ProjectNeighborsOuter(SerializableContext(
=======
      Opid(168): TraceOp(
        opid: Opid(168),
        parent_opid: Some(Opid(5)),
        content: YieldFrom(CanCoerceToType(SerializableContext(
>>>>>>> 543e1c6f
          current_token: Some(Composite(CompositeNumber(4, [
            2,
          ]))),
          tokens: {
            Vid(1): Some(Prime(PrimeNumber(3))),
          },
        ))),
      ),
<<<<<<< HEAD
      Opid(157): TraceOp(
        opid: Opid(157),
        parent_opid: Some(Opid(156)),
        content: YieldFrom(ProjectNeighborsInner(0, Prime(PrimeNumber(5)))),
      ),
      Opid(158): TraceOp(
        opid: Opid(158),
        parent_opid: Some(Opid(2)),
=======
      Opid(169): TraceOp(
        opid: Opid(169),
        parent_opid: Some(Opid(5)),
        content: AdvanceInputIterator,
      ),
      Opid(170): TraceOp(
        opid: Opid(170),
        parent_opid: Some(Opid(5)),
>>>>>>> 543e1c6f
        content: YieldInto(SerializableContext(
          current_token: Some(Prime(PrimeNumber(5))),
          tokens: {
            Vid(1): Some(Prime(PrimeNumber(3))),
          },
        )),
      ),
<<<<<<< HEAD
      Opid(159): TraceOp(
        opid: Opid(159),
        parent_opid: Some(Opid(2)),
=======
      Opid(171): TraceOp(
        opid: Opid(171),
        parent_opid: Some(Opid(5)),
>>>>>>> 543e1c6f
        content: YieldFrom(CanCoerceToType(SerializableContext(
          current_token: Some(Prime(PrimeNumber(5))),
          tokens: {
            Vid(1): Some(Prime(PrimeNumber(3))),
          },
        ), true)),
      ),
<<<<<<< HEAD
      Opid(160): TraceOp(
        opid: Opid(160),
        parent_opid: Some(Opid(3)),
=======
      Opid(172): TraceOp(
        opid: Opid(172),
        parent_opid: Some(Opid(6)),
>>>>>>> 543e1c6f
        content: YieldInto(SerializableContext(
          current_token: Some(Prime(PrimeNumber(5))),
          tokens: {
            Vid(1): Some(Prime(PrimeNumber(3))),
            Vid(2): Some(Prime(PrimeNumber(5))),
          },
        )),
      ),
<<<<<<< HEAD
      Opid(161): TraceOp(
        opid: Opid(161),
        parent_opid: Some(Opid(3)),
=======
      Opid(173): TraceOp(
        opid: Opid(173),
        parent_opid: Some(Opid(6)),
>>>>>>> 543e1c6f
        content: YieldFrom(ProjectProperty(SerializableContext(
          current_token: Some(Prime(PrimeNumber(5))),
          tokens: {
            Vid(1): Some(Prime(PrimeNumber(3))),
            Vid(2): Some(Prime(PrimeNumber(5))),
          },
        ), Int64(5))),
      ),
<<<<<<< HEAD
      Opid(162): TraceOp(
        opid: Opid(162),
        parent_opid: Some(Opid(4)),
=======
      Opid(174): TraceOp(
        opid: Opid(174),
        parent_opid: Some(Opid(7)),
>>>>>>> 543e1c6f
        content: YieldInto(SerializableContext(
          current_token: Some(Prime(PrimeNumber(3))),
          tokens: {
            Vid(1): Some(Prime(PrimeNumber(3))),
            Vid(2): Some(Prime(PrimeNumber(5))),
          },
          values: [
            Int64(5),
          ],
        )),
      ),
<<<<<<< HEAD
      Opid(163): TraceOp(
        opid: Opid(163),
        parent_opid: Some(Opid(4)),
=======
      Opid(175): TraceOp(
        opid: Opid(175),
        parent_opid: Some(Opid(7)),
>>>>>>> 543e1c6f
        content: YieldFrom(ProjectProperty(SerializableContext(
          current_token: Some(Prime(PrimeNumber(3))),
          tokens: {
            Vid(1): Some(Prime(PrimeNumber(3))),
            Vid(2): Some(Prime(PrimeNumber(5))),
          },
          values: [
            Int64(5),
          ],
        ), Int64(3))),
      ),
<<<<<<< HEAD
      Opid(164): TraceOp(
        opid: Opid(164),
        parent_opid: Some(Opid(4)),
        content: AdvanceInputIterator,
      ),
      Opid(165): TraceOp(
        opid: Opid(165),
        parent_opid: Some(Opid(3)),
        content: AdvanceInputIterator,
      ),
      Opid(166): TraceOp(
        opid: Opid(166),
        parent_opid: Some(Opid(2)),
        content: AdvanceInputIterator,
      ),
      Opid(167): TraceOp(
        opid: Opid(167),
        parent_opid: Some(Opid(34)),
        content: AdvanceInputIterator,
      ),
      Opid(168): TraceOp(
        opid: Opid(168),
        parent_opid: Some(Opid(34)),
        content: YieldInto(SerializableContext(
          current_token: Some(Prime(PrimeNumber(5))),
          tokens: {
            Vid(1): Some(Prime(PrimeNumber(3))),
          },
        )),
      ),
      Opid(169): TraceOp(
        opid: Opid(169),
        parent_opid: Some(Opid(34)),
        content: YieldFrom(ProjectNeighborsOuter(SerializableContext(
          current_token: Some(Prime(PrimeNumber(5))),
          tokens: {
            Vid(1): Some(Prime(PrimeNumber(3))),
          },
        ))),
      ),
      Opid(170): TraceOp(
        opid: Opid(170),
        parent_opid: Some(Opid(169)),
        content: YieldFrom(ProjectNeighborsInner(0, Composite(CompositeNumber(6, [
          2,
          3,
        ])))),
      ),
      Opid(171): TraceOp(
        opid: Opid(171),
        parent_opid: Some(Opid(2)),
=======
      Opid(176): TraceOp(
        opid: Opid(176),
        parent_opid: None,
        content: ProduceQueryResult({
          "prime": Int64(5),
          "value": Int64(3),
        }),
      ),
      Opid(177): TraceOp(
        opid: Opid(177),
        parent_opid: Some(Opid(7)),
        content: AdvanceInputIterator,
      ),
      Opid(178): TraceOp(
        opid: Opid(178),
        parent_opid: Some(Opid(6)),
        content: AdvanceInputIterator,
      ),
      Opid(179): TraceOp(
        opid: Opid(179),
        parent_opid: Some(Opid(5)),
        content: AdvanceInputIterator,
      ),
      Opid(180): TraceOp(
        opid: Opid(180),
        parent_opid: Some(Opid(5)),
>>>>>>> 543e1c6f
        content: YieldInto(SerializableContext(
          current_token: Some(Composite(CompositeNumber(6, [
            2,
            3,
          ]))),
          tokens: {
            Vid(1): Some(Prime(PrimeNumber(3))),
          },
        )),
      ),
<<<<<<< HEAD
      Opid(172): TraceOp(
        opid: Opid(172),
        parent_opid: Some(Opid(2)),
=======
      Opid(181): TraceOp(
        opid: Opid(181),
        parent_opid: Some(Opid(5)),
>>>>>>> 543e1c6f
        content: YieldFrom(CanCoerceToType(SerializableContext(
          current_token: Some(Composite(CompositeNumber(6, [
            2,
            3,
          ]))),
          tokens: {
            Vid(1): Some(Prime(PrimeNumber(3))),
          },
        ), false)),
      ),
<<<<<<< HEAD
      Opid(173): TraceOp(
        opid: Opid(173),
        parent_opid: Some(Opid(2)),
        content: AdvanceInputIterator,
      ),
      Opid(174): TraceOp(
        opid: Opid(174),
        parent_opid: Some(Opid(169)),
        content: OutputIteratorExhausted,
      ),
      Opid(175): TraceOp(
        opid: Opid(175),
        parent_opid: Some(Opid(156)),
        content: OutputIteratorExhausted,
      ),
      Opid(176): TraceOp(
        opid: Opid(176),
        parent_opid: Some(Opid(149)),
        content: OutputIteratorExhausted,
      ),
      Opid(177): TraceOp(
        opid: Opid(177),
        parent_opid: Some(Opid(1)),
        content: YieldFrom(GetStartingTokens(Composite(CompositeNumber(4, [
          2,
        ])))),
      ),
      Opid(178): TraceOp(
        opid: Opid(178),
        parent_opid: Some(Opid(2)),
        content: YieldInto(SerializableContext(
          current_token: Some(Composite(CompositeNumber(4, [
            2,
          ]))),
          tokens: {
            Vid(1): Some(Composite(CompositeNumber(4, [
              2,
            ]))),
          },
        )),
=======
      Opid(182): TraceOp(
        opid: Opid(182),
        parent_opid: Some(Opid(5)),
        content: AdvanceInputIterator,
      ),
      Opid(183): TraceOp(
        opid: Opid(183),
        parent_opid: Some(Opid(155)),
        content: OutputIteratorExhausted,
      ),
      Opid(184): TraceOp(
        opid: Opid(184),
        parent_opid: Some(Opid(4)),
        content: AdvanceInputIterator,
      ),
      Opid(185): TraceOp(
        opid: Opid(185),
        parent_opid: Some(Opid(152)),
        content: OutputIteratorExhausted,
      ),
      Opid(186): TraceOp(
        opid: Opid(186),
        parent_opid: Some(Opid(3)),
        content: AdvanceInputIterator,
      ),
      Opid(187): TraceOp(
        opid: Opid(187),
        parent_opid: Some(Opid(149)),
        content: OutputIteratorExhausted,
>>>>>>> 543e1c6f
      ),
      Opid(188): TraceOp(
        opid: Opid(188),
        parent_opid: Some(Opid(2)),
        content: YieldFrom(CanCoerceToType(SerializableContext(
          current_token: Some(Composite(CompositeNumber(4, [
            2,
          ]))),
          tokens: {
            Vid(1): Some(Composite(CompositeNumber(4, [
              2,
            ]))),
          },
        ), false)),
      ),
<<<<<<< HEAD
      Opid(180): TraceOp(
        opid: Opid(180),
        parent_opid: Some(Opid(2)),
        content: AdvanceInputIterator,
      ),
      Opid(181): TraceOp(
        opid: Opid(181),
        parent_opid: Some(Opid(12)),
        content: AdvanceInputIterator,
      ),
      Opid(182): TraceOp(
        opid: Opid(182),
        parent_opid: Some(Opid(12)),
=======
      Opid(189): TraceOp(
        opid: Opid(189),
        parent_opid: Some(Opid(1)),
        content: YieldFrom(GetStartingTokens(Composite(CompositeNumber(4, [
          2,
        ])))),
      ),
      Opid(190): TraceOp(
        opid: Opid(190),
        parent_opid: Some(Opid(2)),
>>>>>>> 543e1c6f
        content: YieldInto(SerializableContext(
          current_token: Some(Composite(CompositeNumber(4, [
            2,
          ]))),
          tokens: {
            Vid(1): Some(Composite(CompositeNumber(4, [
              2,
            ]))),
          },
        )),
      ),
<<<<<<< HEAD
      Opid(183): TraceOp(
        opid: Opid(183),
        parent_opid: Some(Opid(12)),
=======
      Opid(191): TraceOp(
        opid: Opid(191),
        parent_opid: Some(Opid(2)),
>>>>>>> 543e1c6f
        content: YieldFrom(ProjectNeighborsOuter(SerializableContext(
          current_token: Some(Composite(CompositeNumber(4, [
            2,
          ]))),
          tokens: {
            Vid(1): Some(Composite(CompositeNumber(4, [
              2,
            ]))),
          },
        ))),
      ),
<<<<<<< HEAD
      Opid(184): TraceOp(
        opid: Opid(184),
        parent_opid: Some(Opid(183)),
        content: YieldFrom(ProjectNeighborsInner(0, Prime(PrimeNumber(5)))),
      ),
      Opid(185): TraceOp(
        opid: Opid(185),
        parent_opid: Some(Opid(2)),
=======
      Opid(192): TraceOp(
        opid: Opid(192),
        parent_opid: Some(Opid(191)),
        content: YieldFrom(ProjectNeighborsInner(0, Prime(PrimeNumber(5)))),
      ),
      Opid(193): TraceOp(
        opid: Opid(193),
        parent_opid: Some(Opid(3)),
>>>>>>> 543e1c6f
        content: YieldInto(SerializableContext(
          current_token: Some(Prime(PrimeNumber(5))),
          tokens: {
            Vid(1): Some(Composite(CompositeNumber(4, [
              2,
            ]))),
          },
        )),
      ),
<<<<<<< HEAD
      Opid(186): TraceOp(
        opid: Opid(186),
        parent_opid: Some(Opid(2)),
        content: YieldFrom(CanCoerceToType(SerializableContext(
=======
      Opid(194): TraceOp(
        opid: Opid(194),
        parent_opid: Some(Opid(3)),
        content: YieldFrom(ProjectNeighborsOuter(SerializableContext(
>>>>>>> 543e1c6f
          current_token: Some(Prime(PrimeNumber(5))),
          tokens: {
            Vid(1): Some(Composite(CompositeNumber(4, [
              2,
            ]))),
          },
<<<<<<< HEAD
        ), true)),
      ),
      Opid(187): TraceOp(
        opid: Opid(187),
        parent_opid: Some(Opid(3)),
=======
          piggyback: Some([
            SerializableContext(
              current_token: None,
              tokens: {
                Vid(1): Some(Composite(CompositeNumber(4, [
                  2,
                ]))),
              },
              suspended_tokens: [
                Some(Composite(CompositeNumber(4, [
                  2,
                ]))),
              ],
            ),
          ]),
        ))),
      ),
      Opid(195): TraceOp(
        opid: Opid(195),
        parent_opid: Some(Opid(194)),
        content: YieldFrom(ProjectNeighborsInner(0, Composite(CompositeNumber(6, [
          2,
          3,
        ])))),
      ),
      Opid(196): TraceOp(
        opid: Opid(196),
        parent_opid: Some(Opid(4)),
>>>>>>> 543e1c6f
        content: YieldInto(SerializableContext(
          current_token: Some(Prime(PrimeNumber(5))),
          tokens: {
            Vid(1): Some(Composite(CompositeNumber(4, [
              2,
            ]))),
            Vid(2): Some(Prime(PrimeNumber(5))),
          },
        )),
      ),
<<<<<<< HEAD
      Opid(188): TraceOp(
        opid: Opid(188),
        parent_opid: Some(Opid(3)),
        content: YieldFrom(ProjectProperty(SerializableContext(
          current_token: Some(Prime(PrimeNumber(5))),
=======
      Opid(197): TraceOp(
        opid: Opid(197),
        parent_opid: Some(Opid(4)),
        content: YieldFrom(ProjectNeighborsOuter(SerializableContext(
          current_token: Some(Composite(CompositeNumber(6, [
            2,
            3,
          ]))),
>>>>>>> 543e1c6f
          tokens: {
            Vid(1): Some(Composite(CompositeNumber(4, [
              2,
            ]))),
            Vid(2): Some(Prime(PrimeNumber(5))),
          },
        ), Int64(5))),
      ),
<<<<<<< HEAD
      Opid(189): TraceOp(
        opid: Opid(189),
        parent_opid: Some(Opid(4)),
=======
      Opid(198): TraceOp(
        opid: Opid(198),
        parent_opid: Some(Opid(197)),
        content: YieldFrom(ProjectNeighborsInner(0, Prime(PrimeNumber(7)))),
      ),
      Opid(199): TraceOp(
        opid: Opid(199),
        parent_opid: Some(Opid(5)),
>>>>>>> 543e1c6f
        content: YieldInto(SerializableContext(
          current_token: Some(Composite(CompositeNumber(4, [
            2,
          ]))),
          tokens: {
            Vid(1): Some(Composite(CompositeNumber(4, [
              2,
            ]))),
            Vid(2): Some(Prime(PrimeNumber(5))),
          },
          values: [
            Int64(5),
          ],
        )),
      ),
<<<<<<< HEAD
      Opid(190): TraceOp(
        opid: Opid(190),
        parent_opid: Some(Opid(4)),
        content: YieldFrom(ProjectProperty(SerializableContext(
=======
      Opid(200): TraceOp(
        opid: Opid(200),
        parent_opid: Some(Opid(5)),
        content: YieldFrom(CanCoerceToType(SerializableContext(
>>>>>>> 543e1c6f
          current_token: Some(Composite(CompositeNumber(4, [
            2,
          ]))),
          tokens: {
            Vid(1): Some(Composite(CompositeNumber(4, [
              2,
            ]))),
            Vid(2): Some(Prime(PrimeNumber(5))),
          },
          values: [
            Int64(5),
          ],
        ), Int64(4))),
      ),
      Opid(191): TraceOp(
        opid: Opid(191),
        parent_opid: Some(Opid(4)),
        content: AdvanceInputIterator,
      ),
<<<<<<< HEAD
      Opid(192): TraceOp(
        opid: Opid(192),
        parent_opid: Some(Opid(3)),
        content: AdvanceInputIterator,
      ),
      Opid(193): TraceOp(
        opid: Opid(193),
        parent_opid: Some(Opid(2)),
        content: AdvanceInputIterator,
      ),
      Opid(194): TraceOp(
        opid: Opid(194),
        parent_opid: Some(Opid(20)),
        content: AdvanceInputIterator,
      ),
      Opid(195): TraceOp(
        opid: Opid(195),
        parent_opid: Some(Opid(20)),
=======
      Opid(201): TraceOp(
        opid: Opid(201),
        parent_opid: Some(Opid(5)),
        content: AdvanceInputIterator,
      ),
      Opid(202): TraceOp(
        opid: Opid(202),
        parent_opid: Some(Opid(5)),
        content: YieldInto(SerializableContext(
          current_token: Some(Prime(PrimeNumber(5))),
          tokens: {
            Vid(1): Some(Composite(CompositeNumber(4, [
              2,
            ]))),
          },
        )),
      ),
      Opid(203): TraceOp(
        opid: Opid(203),
        parent_opid: Some(Opid(5)),
        content: YieldFrom(CanCoerceToType(SerializableContext(
          current_token: Some(Prime(PrimeNumber(5))),
          tokens: {
            Vid(1): Some(Composite(CompositeNumber(4, [
              2,
            ]))),
          },
        ), true)),
      ),
      Opid(204): TraceOp(
        opid: Opid(204),
        parent_opid: Some(Opid(6)),
>>>>>>> 543e1c6f
        content: YieldInto(SerializableContext(
          current_token: Some(Prime(PrimeNumber(5))),
          tokens: {
            Vid(1): Some(Composite(CompositeNumber(4, [
              2,
            ]))),
          },
        )),
      ),
<<<<<<< HEAD
      Opid(196): TraceOp(
        opid: Opid(196),
        parent_opid: Some(Opid(20)),
        content: YieldFrom(ProjectNeighborsOuter(SerializableContext(
=======
      Opid(205): TraceOp(
        opid: Opid(205),
        parent_opid: Some(Opid(6)),
        content: YieldFrom(ProjectProperty(SerializableContext(
>>>>>>> 543e1c6f
          current_token: Some(Prime(PrimeNumber(5))),
          tokens: {
            Vid(1): Some(Composite(CompositeNumber(4, [
              2,
            ]))),
          },
        ))),
      ),
<<<<<<< HEAD
      Opid(197): TraceOp(
        opid: Opid(197),
        parent_opid: Some(Opid(196)),
        content: YieldFrom(ProjectNeighborsInner(0, Composite(CompositeNumber(6, [
          2,
          3,
        ])))),
      ),
      Opid(198): TraceOp(
        opid: Opid(198),
        parent_opid: Some(Opid(2)),
=======
      Opid(206): TraceOp(
        opid: Opid(206),
        parent_opid: Some(Opid(7)),
>>>>>>> 543e1c6f
        content: YieldInto(SerializableContext(
          current_token: Some(Composite(CompositeNumber(6, [
            2,
            3,
          ]))),
          tokens: {
            Vid(1): Some(Composite(CompositeNumber(4, [
              2,
            ]))),
          },
        )),
      ),
<<<<<<< HEAD
      Opid(199): TraceOp(
        opid: Opid(199),
        parent_opid: Some(Opid(2)),
        content: YieldFrom(CanCoerceToType(SerializableContext(
          current_token: Some(Composite(CompositeNumber(6, [
=======
      Opid(207): TraceOp(
        opid: Opid(207),
        parent_opid: Some(Opid(7)),
        content: YieldFrom(ProjectProperty(SerializableContext(
          current_token: Some(Composite(CompositeNumber(4, [
>>>>>>> 543e1c6f
            2,
            3,
          ]))),
          tokens: {
            Vid(1): Some(Composite(CompositeNumber(4, [
              2,
            ]))),
          },
<<<<<<< HEAD
        ), false)),
      ),
      Opid(200): TraceOp(
        opid: Opid(200),
        parent_opid: Some(Opid(2)),
        content: AdvanceInputIterator,
      ),
      Opid(201): TraceOp(
        opid: Opid(201),
        parent_opid: Some(Opid(34)),
        content: AdvanceInputIterator,
      ),
      Opid(202): TraceOp(
        opid: Opid(202),
        parent_opid: Some(Opid(34)),
=======
          values: [
            Int64(5),
          ],
        ), Int64(4))),
      ),
      Opid(208): TraceOp(
        opid: Opid(208),
        parent_opid: None,
        content: ProduceQueryResult({
          "prime": Int64(5),
          "value": Int64(4),
        }),
      ),
      Opid(209): TraceOp(
        opid: Opid(209),
        parent_opid: Some(Opid(7)),
        content: AdvanceInputIterator,
      ),
      Opid(210): TraceOp(
        opid: Opid(210),
        parent_opid: Some(Opid(6)),
        content: AdvanceInputIterator,
      ),
      Opid(211): TraceOp(
        opid: Opid(211),
        parent_opid: Some(Opid(5)),
        content: AdvanceInputIterator,
      ),
      Opid(212): TraceOp(
        opid: Opid(212),
        parent_opid: Some(Opid(5)),
>>>>>>> 543e1c6f
        content: YieldInto(SerializableContext(
          current_token: Some(Composite(CompositeNumber(6, [
            2,
            3,
          ]))),
          tokens: {
            Vid(1): Some(Composite(CompositeNumber(4, [
              2,
            ]))),
          },
        )),
      ),
<<<<<<< HEAD
      Opid(203): TraceOp(
        opid: Opid(203),
        parent_opid: Some(Opid(34)),
        content: YieldFrom(ProjectNeighborsOuter(SerializableContext(
=======
      Opid(213): TraceOp(
        opid: Opid(213),
        parent_opid: Some(Opid(5)),
        content: YieldFrom(CanCoerceToType(SerializableContext(
>>>>>>> 543e1c6f
          current_token: Some(Composite(CompositeNumber(6, [
            2,
            3,
          ]))),
          tokens: {
            Vid(1): Some(Composite(CompositeNumber(4, [
              2,
            ]))),
          },
        ))),
      ),
<<<<<<< HEAD
      Opid(204): TraceOp(
        opid: Opid(204),
        parent_opid: Some(Opid(203)),
        content: YieldFrom(ProjectNeighborsInner(0, Prime(PrimeNumber(7)))),
      ),
      Opid(205): TraceOp(
        opid: Opid(205),
        parent_opid: Some(Opid(2)),
=======
      Opid(214): TraceOp(
        opid: Opid(214),
        parent_opid: Some(Opid(5)),
        content: AdvanceInputIterator,
      ),
      Opid(215): TraceOp(
        opid: Opid(215),
        parent_opid: Some(Opid(5)),
>>>>>>> 543e1c6f
        content: YieldInto(SerializableContext(
          current_token: Some(Prime(PrimeNumber(7))),
          tokens: {
            Vid(1): Some(Composite(CompositeNumber(4, [
              2,
            ]))),
          },
        )),
      ),
<<<<<<< HEAD
      Opid(206): TraceOp(
        opid: Opid(206),
        parent_opid: Some(Opid(2)),
=======
      Opid(216): TraceOp(
        opid: Opid(216),
        parent_opid: Some(Opid(5)),
>>>>>>> 543e1c6f
        content: YieldFrom(CanCoerceToType(SerializableContext(
          current_token: Some(Prime(PrimeNumber(7))),
          tokens: {
            Vid(1): Some(Composite(CompositeNumber(4, [
              2,
            ]))),
          },
        ), true)),
      ),
<<<<<<< HEAD
      Opid(207): TraceOp(
        opid: Opid(207),
        parent_opid: Some(Opid(3)),
=======
      Opid(217): TraceOp(
        opid: Opid(217),
        parent_opid: Some(Opid(6)),
>>>>>>> 543e1c6f
        content: YieldInto(SerializableContext(
          current_token: Some(Prime(PrimeNumber(7))),
          tokens: {
            Vid(1): Some(Composite(CompositeNumber(4, [
              2,
            ]))),
            Vid(2): Some(Prime(PrimeNumber(7))),
          },
        )),
      ),
<<<<<<< HEAD
      Opid(208): TraceOp(
        opid: Opid(208),
        parent_opid: Some(Opid(3)),
=======
      Opid(218): TraceOp(
        opid: Opid(218),
        parent_opid: Some(Opid(6)),
>>>>>>> 543e1c6f
        content: YieldFrom(ProjectProperty(SerializableContext(
          current_token: Some(Prime(PrimeNumber(7))),
          tokens: {
            Vid(1): Some(Composite(CompositeNumber(4, [
              2,
            ]))),
            Vid(2): Some(Prime(PrimeNumber(7))),
          },
        ), Int64(7))),
      ),
<<<<<<< HEAD
      Opid(209): TraceOp(
        opid: Opid(209),
        parent_opid: Some(Opid(4)),
=======
      Opid(219): TraceOp(
        opid: Opid(219),
        parent_opid: Some(Opid(7)),
>>>>>>> 543e1c6f
        content: YieldInto(SerializableContext(
          current_token: Some(Composite(CompositeNumber(4, [
            2,
          ]))),
          tokens: {
            Vid(1): Some(Composite(CompositeNumber(4, [
              2,
            ]))),
            Vid(2): Some(Prime(PrimeNumber(7))),
          },
          values: [
            Int64(7),
          ],
        )),
      ),
<<<<<<< HEAD
      Opid(210): TraceOp(
        opid: Opid(210),
        parent_opid: Some(Opid(4)),
=======
      Opid(220): TraceOp(
        opid: Opid(220),
        parent_opid: Some(Opid(7)),
>>>>>>> 543e1c6f
        content: YieldFrom(ProjectProperty(SerializableContext(
          current_token: Some(Composite(CompositeNumber(4, [
            2,
          ]))),
          tokens: {
            Vid(1): Some(Composite(CompositeNumber(4, [
              2,
            ]))),
            Vid(2): Some(Prime(PrimeNumber(7))),
          },
          values: [
            Int64(7),
          ],
        ), Int64(4))),
      ),
<<<<<<< HEAD
      Opid(211): TraceOp(
        opid: Opid(211),
        parent_opid: Some(Opid(4)),
        content: AdvanceInputIterator,
      ),
      Opid(212): TraceOp(
        opid: Opid(212),
        parent_opid: Some(Opid(3)),
        content: AdvanceInputIterator,
      ),
      Opid(213): TraceOp(
        opid: Opid(213),
        parent_opid: Some(Opid(2)),
        content: AdvanceInputIterator,
      ),
      Opid(214): TraceOp(
        opid: Opid(214),
        parent_opid: Some(Opid(203)),
        content: OutputIteratorExhausted,
      ),
      Opid(215): TraceOp(
        opid: Opid(215),
        parent_opid: Some(Opid(196)),
        content: OutputIteratorExhausted,
      ),
      Opid(216): TraceOp(
        opid: Opid(216),
        parent_opid: Some(Opid(183)),
        content: OutputIteratorExhausted,
      ),
      Opid(217): TraceOp(
        opid: Opid(217),
        parent_opid: Some(Opid(1)),
        content: OutputIteratorExhausted,
      ),
      Opid(218): TraceOp(
        opid: Opid(218),
        parent_opid: Some(Opid(2)),
        content: InputIteratorExhausted,
=======
      Opid(221): TraceOp(
        opid: Opid(221),
        parent_opid: None,
        content: ProduceQueryResult({
          "prime": Int64(7),
          "value": Int64(4),
        }),
      ),
      Opid(222): TraceOp(
        opid: Opid(222),
        parent_opid: Some(Opid(7)),
        content: AdvanceInputIterator,
      ),
      Opid(223): TraceOp(
        opid: Opid(223),
        parent_opid: Some(Opid(6)),
        content: AdvanceInputIterator,
      ),
      Opid(224): TraceOp(
        opid: Opid(224),
        parent_opid: Some(Opid(5)),
        content: AdvanceInputIterator,
      ),
      Opid(225): TraceOp(
        opid: Opid(225),
        parent_opid: Some(Opid(197)),
        content: OutputIteratorExhausted,
      ),
      Opid(226): TraceOp(
        opid: Opid(226),
        parent_opid: Some(Opid(4)),
        content: AdvanceInputIterator,
      ),
      Opid(227): TraceOp(
        opid: Opid(227),
        parent_opid: Some(Opid(194)),
        content: OutputIteratorExhausted,
      ),
      Opid(228): TraceOp(
        opid: Opid(228),
        parent_opid: Some(Opid(3)),
        content: AdvanceInputIterator,
      ),
      Opid(229): TraceOp(
        opid: Opid(229),
        parent_opid: Some(Opid(191)),
        content: OutputIteratorExhausted,
>>>>>>> 543e1c6f
      ),
      Opid(230): TraceOp(
        opid: Opid(230),
        parent_opid: Some(Opid(2)),
        content: OutputIteratorExhausted,
      ),
<<<<<<< HEAD
      Opid(220): TraceOp(
        opid: Opid(220),
        parent_opid: Some(Opid(3)),
        content: InputIteratorExhausted,
      ),
      Opid(221): TraceOp(
        opid: Opid(221),
        parent_opid: Some(Opid(3)),
        content: OutputIteratorExhausted,
      ),
      Opid(222): TraceOp(
        opid: Opid(222),
        parent_opid: Some(Opid(4)),
        content: InputIteratorExhausted,
      ),
      Opid(223): TraceOp(
        opid: Opid(223),
        parent_opid: Some(Opid(4)),
        content: OutputIteratorExhausted,
      ),
=======
      Opid(231): TraceOp(
        opid: Opid(231),
        parent_opid: Some(Opid(1)),
        content: OutputIteratorExhausted,
      ),
      Opid(232): TraceOp(
        opid: Opid(232),
        parent_opid: Some(Opid(2)),
        content: InputIteratorExhausted,
      ),
      Opid(233): TraceOp(
        opid: Opid(233),
        parent_opid: Some(Opid(2)),
        content: OutputIteratorExhausted,
      ),
      Opid(234): TraceOp(
        opid: Opid(234),
        parent_opid: Some(Opid(3)),
        content: InputIteratorExhausted,
      ),
      Opid(235): TraceOp(
        opid: Opid(235),
        parent_opid: Some(Opid(3)),
        content: OutputIteratorExhausted,
      ),
      Opid(236): TraceOp(
        opid: Opid(236),
        parent_opid: Some(Opid(4)),
        content: InputIteratorExhausted,
      ),
      Opid(237): TraceOp(
        opid: Opid(237),
        parent_opid: Some(Opid(4)),
        content: OutputIteratorExhausted,
      ),
      Opid(238): TraceOp(
        opid: Opid(238),
        parent_opid: Some(Opid(5)),
        content: InputIteratorExhausted,
      ),
      Opid(239): TraceOp(
        opid: Opid(239),
        parent_opid: Some(Opid(5)),
        content: OutputIteratorExhausted,
      ),
      Opid(240): TraceOp(
        opid: Opid(240),
        parent_opid: Some(Opid(6)),
        content: InputIteratorExhausted,
      ),
      Opid(241): TraceOp(
        opid: Opid(241),
        parent_opid: Some(Opid(6)),
        content: OutputIteratorExhausted,
      ),
      Opid(242): TraceOp(
        opid: Opid(242),
        parent_opid: Some(Opid(7)),
        content: InputIteratorExhausted,
      ),
      Opid(243): TraceOp(
        opid: Opid(243),
        parent_opid: Some(Opid(7)),
        content: OutputIteratorExhausted,
      ),
>>>>>>> 543e1c6f
    },
    ir_query: IRQuery(
      root_name: "Number",
      root_parameters: Some(EdgeParameters({
        "max": Int64(4),
        "min": Int64(0),
      })),
      root_component: IRQueryComponent(
        root: Vid(1),
        vertices: {
          Vid(1): IRVertex(
            vid: Vid(1),
            type_name: "Number",
          ),
          Vid(2): IRVertex(
            vid: Vid(2),
            type_name: "Prime",
            coerced_from_type: Some("Number"),
          ),
        },
        edges: {
          Eid(1): IREdge(
            eid: Eid(1),
            from_vid: Vid(1),
            to_vid: Vid(2),
            edge_name: "successor",
            recursive: Some(Recursive(
              depth: 3,
            )),
          ),
        },
        outputs: {
          "prime": ContextField(
            vertex_id: Vid(2),
            field_name: "value",
            field_type: "Int",
          ),
          "value": ContextField(
            vertex_id: Vid(1),
            field_name: "value",
            field_type: "Int",
          ),
        },
      ),
    ),
  ),
  results: [
    {
      "prime": Int64(2),
      "value": Int64(0),
    },
    {
      "prime": Int64(3),
      "value": Int64(0),
    },
    {
      "prime": Int64(2),
      "value": Int64(1),
    },
    {
      "prime": Int64(3),
      "value": Int64(1),
    },
    {
      "prime": Int64(2),
      "value": Int64(2),
    },
    {
      "prime": Int64(3),
      "value": Int64(2),
    },
    {
      "prime": Int64(5),
      "value": Int64(2),
    },
    {
      "prime": Int64(3),
      "value": Int64(3),
    },
    {
      "prime": Int64(5),
      "value": Int64(3),
    },
    {
      "prime": Int64(5),
      "value": Int64(4),
    },
    {
      "prime": Int64(7),
      "value": Int64(4),
    },
  ],
)<|MERGE_RESOLUTION|>--- conflicted
+++ resolved
@@ -234,100 +234,75 @@
       ),
       Opid(31): TraceOp(
         opid: Opid(31),
-        parent_opid: Some(Opid(4)),
-        content: AdvanceInputIterator,
-      ),
-      Opid(32): TraceOp(
-        opid: Opid(32),
-        parent_opid: Some(Opid(3)),
-        content: AdvanceInputIterator,
-      ),
-      Opid(33): TraceOp(
-        opid: Opid(33),
-        parent_opid: Some(Opid(2)),
-        content: AdvanceInputIterator,
-      ),
-      Opid(34): TraceOp(
-        opid: Opid(34),
-        parent_opid: None,
-        content: Call(ProjectNeighbors(Vid(1), "Number", Eid(1))),
-      ),
-      Opid(35): TraceOp(
-        opid: Opid(35),
-        parent_opid: Some(Opid(34)),
-        content: AdvanceInputIterator,
-      ),
-      Opid(36): TraceOp(
-        opid: Opid(36),
-<<<<<<< HEAD
-        parent_opid: Some(Opid(34)),
-        content: YieldInto(SerializableContext(
-          current_token: Some(Prime(PrimeNumber(2))),
-          tokens: {
-            Vid(1): Some(Neither(NeitherNumber(0))),
-          },
-        )),
-      ),
-      Opid(37): TraceOp(
-        opid: Opid(37),
-        parent_opid: Some(Opid(34)),
-        content: YieldFrom(ProjectNeighborsOuter(SerializableContext(
-          current_token: Some(Prime(PrimeNumber(2))),
-          tokens: {
-            Vid(1): Some(Neither(NeitherNumber(0))),
-          },
-        ))),
-      ),
-      Opid(38): TraceOp(
-        opid: Opid(38),
-        parent_opid: Some(Opid(37)),
-        content: YieldFrom(ProjectNeighborsInner(0, Prime(PrimeNumber(3)))),
-      ),
-      Opid(39): TraceOp(
-        opid: Opid(39),
-        parent_opid: Some(Opid(2)),
-=======
         parent_opid: None,
         content: ProduceQueryResult({
           "prime": Int64(2),
           "value": Int64(0),
         }),
       ),
+      Opid(32): TraceOp(
+        opid: Opid(32),
+        parent_opid: Some(Opid(4)),
+        content: AdvanceInputIterator,
+      ),
+      Opid(33): TraceOp(
+        opid: Opid(33),
+        parent_opid: Some(Opid(3)),
+        content: AdvanceInputIterator,
+      ),
+      Opid(34): TraceOp(
+        opid: Opid(34),
+        parent_opid: Some(Opid(2)),
+        content: AdvanceInputIterator,
+      ),
+      Opid(35): TraceOp(
+        opid: Opid(35),
+        parent_opid: None,
+        content: Call(ProjectNeighbors(Vid(1), "Number", Eid(1))),
+      ),
+      Opid(36): TraceOp(
+        opid: Opid(36),
+        parent_opid: Some(Opid(35)),
+        content: AdvanceInputIterator,
+      ),
       Opid(37): TraceOp(
         opid: Opid(37),
-        parent_opid: Some(Opid(7)),
-        content: AdvanceInputIterator,
+        parent_opid: Some(Opid(35)),
+        content: YieldInto(SerializableContext(
+          current_token: Some(Prime(PrimeNumber(2))),
+          tokens: {
+            Vid(1): Some(Neither(NeitherNumber(0))),
+          },
+        )),
       ),
       Opid(38): TraceOp(
         opid: Opid(38),
-        parent_opid: Some(Opid(6)),
-        content: AdvanceInputIterator,
+        parent_opid: Some(Opid(35)),
+        content: YieldFrom(ProjectNeighborsOuter(SerializableContext(
+          current_token: Some(Prime(PrimeNumber(2))),
+          tokens: {
+            Vid(1): Some(Neither(NeitherNumber(0))),
+          },
+        ))),
       ),
       Opid(39): TraceOp(
         opid: Opid(39),
-        parent_opid: Some(Opid(5)),
-        content: AdvanceInputIterator,
+        parent_opid: Some(Opid(38)),
+        content: YieldFrom(ProjectNeighborsInner(0, Prime(PrimeNumber(3)))),
       ),
       Opid(40): TraceOp(
         opid: Opid(40),
-        parent_opid: Some(Opid(5)),
->>>>>>> 543e1c6f
-        content: YieldInto(SerializableContext(
-          current_token: Some(Prime(PrimeNumber(3))),
-          tokens: {
-            Vid(1): Some(Neither(NeitherNumber(0))),
-          },
-        )),
-      ),
-<<<<<<< HEAD
-      Opid(40): TraceOp(
-        opid: Opid(40),
-        parent_opid: Some(Opid(2)),
-=======
+        parent_opid: Some(Opid(2)),
+        content: YieldInto(SerializableContext(
+          current_token: Some(Prime(PrimeNumber(3))),
+          tokens: {
+            Vid(1): Some(Neither(NeitherNumber(0))),
+          },
+        )),
+      ),
       Opid(41): TraceOp(
         opid: Opid(41),
-        parent_opid: Some(Opid(5)),
->>>>>>> 543e1c6f
+        parent_opid: Some(Opid(2)),
         content: YieldFrom(CanCoerceToType(SerializableContext(
           current_token: Some(Prime(PrimeNumber(3))),
           tokens: {
@@ -335,15 +310,9 @@
           },
         ), true)),
       ),
-<<<<<<< HEAD
-      Opid(41): TraceOp(
-        opid: Opid(41),
-        parent_opid: Some(Opid(3)),
-=======
       Opid(42): TraceOp(
         opid: Opid(42),
-        parent_opid: Some(Opid(6)),
->>>>>>> 543e1c6f
+        parent_opid: Some(Opid(3)),
         content: YieldInto(SerializableContext(
           current_token: Some(Prime(PrimeNumber(3))),
           tokens: {
@@ -352,15 +321,9 @@
           },
         )),
       ),
-<<<<<<< HEAD
-      Opid(42): TraceOp(
-        opid: Opid(42),
-        parent_opid: Some(Opid(3)),
-=======
       Opid(43): TraceOp(
         opid: Opid(43),
-        parent_opid: Some(Opid(6)),
->>>>>>> 543e1c6f
+        parent_opid: Some(Opid(3)),
         content: YieldFrom(ProjectProperty(SerializableContext(
           current_token: Some(Prime(PrimeNumber(3))),
           tokens: {
@@ -369,15 +332,9 @@
           },
         ), Int64(3))),
       ),
-<<<<<<< HEAD
-      Opid(43): TraceOp(
-        opid: Opid(43),
-        parent_opid: Some(Opid(4)),
-=======
       Opid(44): TraceOp(
         opid: Opid(44),
-        parent_opid: Some(Opid(7)),
->>>>>>> 543e1c6f
+        parent_opid: Some(Opid(4)),
         content: YieldInto(SerializableContext(
           current_token: Some(Neither(NeitherNumber(0))),
           tokens: {
@@ -389,15 +346,9 @@
           ],
         )),
       ),
-<<<<<<< HEAD
-      Opid(44): TraceOp(
-        opid: Opid(44),
-        parent_opid: Some(Opid(4)),
-=======
       Opid(45): TraceOp(
         opid: Opid(45),
-        parent_opid: Some(Opid(7)),
->>>>>>> 543e1c6f
+        parent_opid: Some(Opid(4)),
         content: YieldFrom(ProjectProperty(SerializableContext(
           current_token: Some(Neither(NeitherNumber(0))),
           tokens: {
@@ -409,21 +360,6 @@
           ],
         ), Int64(0))),
       ),
-<<<<<<< HEAD
-      Opid(45): TraceOp(
-        opid: Opid(45),
-        parent_opid: Some(Opid(4)),
-        content: AdvanceInputIterator,
-      ),
-      Opid(46): TraceOp(
-        opid: Opid(46),
-        parent_opid: Some(Opid(3)),
-        content: AdvanceInputIterator,
-      ),
-      Opid(47): TraceOp(
-        opid: Opid(47),
-        parent_opid: Some(Opid(2)),
-=======
       Opid(46): TraceOp(
         opid: Opid(46),
         parent_opid: None,
@@ -434,47 +370,41 @@
       ),
       Opid(47): TraceOp(
         opid: Opid(47),
-        parent_opid: Some(Opid(7)),
->>>>>>> 543e1c6f
+        parent_opid: Some(Opid(4)),
         content: AdvanceInputIterator,
       ),
       Opid(48): TraceOp(
         opid: Opid(48),
-<<<<<<< HEAD
-        parent_opid: Some(Opid(37)),
-        content: OutputIteratorExhausted,
+        parent_opid: Some(Opid(3)),
+        content: AdvanceInputIterator,
       ),
       Opid(49): TraceOp(
         opid: Opid(49),
+        parent_opid: Some(Opid(2)),
+        content: AdvanceInputIterator,
+      ),
+      Opid(50): TraceOp(
+        opid: Opid(50),
+        parent_opid: Some(Opid(38)),
+        content: OutputIteratorExhausted,
+      ),
+      Opid(51): TraceOp(
+        opid: Opid(51),
         parent_opid: Some(Opid(23)),
         content: OutputIteratorExhausted,
       ),
-      Opid(50): TraceOp(
-        opid: Opid(50),
+      Opid(52): TraceOp(
+        opid: Opid(52),
         parent_opid: Some(Opid(15)),
-=======
-        parent_opid: Some(Opid(6)),
-        content: AdvanceInputIterator,
-      ),
-      Opid(49): TraceOp(
-        opid: Opid(49),
-        parent_opid: Some(Opid(5)),
-        content: AdvanceInputIterator,
-      ),
-      Opid(50): TraceOp(
-        opid: Opid(50),
-        parent_opid: Some(Opid(22)),
->>>>>>> 543e1c6f
         content: OutputIteratorExhausted,
       ),
-      Opid(51): TraceOp(
-        opid: Opid(51),
-<<<<<<< HEAD
+      Opid(53): TraceOp(
+        opid: Opid(53),
         parent_opid: Some(Opid(1)),
         content: YieldFrom(GetStartingTokens(Neither(NeitherNumber(1)))),
       ),
-      Opid(52): TraceOp(
-        opid: Opid(52),
+      Opid(54): TraceOp(
+        opid: Opid(54),
         parent_opid: Some(Opid(2)),
         content: YieldInto(SerializableContext(
           current_token: Some(Neither(NeitherNumber(1))),
@@ -483,8 +413,8 @@
           },
         )),
       ),
-      Opid(53): TraceOp(
-        opid: Opid(53),
+      Opid(55): TraceOp(
+        opid: Opid(55),
         parent_opid: Some(Opid(2)),
         content: YieldFrom(CanCoerceToType(SerializableContext(
           current_token: Some(Neither(NeitherNumber(1))),
@@ -493,67 +423,29 @@
           },
         ), false)),
       ),
-      Opid(54): TraceOp(
-        opid: Opid(54),
-        parent_opid: Some(Opid(2)),
-        content: AdvanceInputIterator,
-      ),
-      Opid(55): TraceOp(
-        opid: Opid(55),
-        parent_opid: Some(Opid(12)),
-=======
-        parent_opid: Some(Opid(4)),
-        content: AdvanceInputIterator,
-      ),
-      Opid(52): TraceOp(
-        opid: Opid(52),
-        parent_opid: Some(Opid(19)),
-        content: OutputIteratorExhausted,
-      ),
-      Opid(53): TraceOp(
-        opid: Opid(53),
-        parent_opid: Some(Opid(3)),
-        content: AdvanceInputIterator,
-      ),
-      Opid(54): TraceOp(
-        opid: Opid(54),
-        parent_opid: Some(Opid(16)),
-        content: OutputIteratorExhausted,
-      ),
-      Opid(55): TraceOp(
-        opid: Opid(55),
-        parent_opid: Some(Opid(2)),
->>>>>>> 543e1c6f
-        content: AdvanceInputIterator,
-      ),
       Opid(56): TraceOp(
         opid: Opid(56),
-<<<<<<< HEAD
-        parent_opid: Some(Opid(12)),
-=======
-        parent_opid: Some(Opid(1)),
-        content: YieldFrom(GetStartingTokens(Neither(NeitherNumber(1)))),
-      ),
-      Opid(57): TraceOp(
-        opid: Opid(57),
-        parent_opid: Some(Opid(2)),
->>>>>>> 543e1c6f
-        content: YieldInto(SerializableContext(
-          current_token: Some(Neither(NeitherNumber(1))),
-          tokens: {
-            Vid(1): Some(Neither(NeitherNumber(1))),
-          },
-        )),
-      ),
-<<<<<<< HEAD
+        parent_opid: Some(Opid(2)),
+        content: AdvanceInputIterator,
+      ),
       Opid(57): TraceOp(
         opid: Opid(57),
         parent_opid: Some(Opid(12)),
-=======
+        content: AdvanceInputIterator,
+      ),
       Opid(58): TraceOp(
         opid: Opid(58),
-        parent_opid: Some(Opid(2)),
->>>>>>> 543e1c6f
+        parent_opid: Some(Opid(12)),
+        content: YieldInto(SerializableContext(
+          current_token: Some(Neither(NeitherNumber(1))),
+          tokens: {
+            Vid(1): Some(Neither(NeitherNumber(1))),
+          },
+        )),
+      ),
+      Opid(59): TraceOp(
+        opid: Opid(59),
+        parent_opid: Some(Opid(12)),
         content: YieldFrom(ProjectNeighborsOuter(SerializableContext(
           current_token: Some(Neither(NeitherNumber(1))),
           tokens: {
@@ -561,76 +453,34 @@
           },
         ))),
       ),
-<<<<<<< HEAD
-      Opid(58): TraceOp(
-        opid: Opid(58),
-        parent_opid: Some(Opid(57)),
-        content: YieldFrom(ProjectNeighborsInner(0, Prime(PrimeNumber(2)))),
-      ),
-      Opid(59): TraceOp(
-        opid: Opid(59),
-        parent_opid: Some(Opid(2)),
-=======
-      Opid(59): TraceOp(
-        opid: Opid(59),
-        parent_opid: Some(Opid(58)),
-        content: YieldFrom(ProjectNeighborsInner(0, Prime(PrimeNumber(2)))),
-      ),
       Opid(60): TraceOp(
         opid: Opid(60),
-        parent_opid: Some(Opid(3)),
->>>>>>> 543e1c6f
-        content: YieldInto(SerializableContext(
-          current_token: Some(Prime(PrimeNumber(2))),
-          tokens: {
-            Vid(1): Some(Neither(NeitherNumber(1))),
-          },
-        )),
-      ),
-<<<<<<< HEAD
-      Opid(60): TraceOp(
-        opid: Opid(60),
-        parent_opid: Some(Opid(2)),
-        content: YieldFrom(CanCoerceToType(SerializableContext(
-=======
+        parent_opid: Some(Opid(59)),
+        content: YieldFrom(ProjectNeighborsInner(0, Prime(PrimeNumber(2)))),
+      ),
       Opid(61): TraceOp(
         opid: Opid(61),
-        parent_opid: Some(Opid(3)),
-        content: YieldFrom(ProjectNeighborsOuter(SerializableContext(
->>>>>>> 543e1c6f
-          current_token: Some(Prime(PrimeNumber(2))),
-          tokens: {
-            Vid(1): Some(Neither(NeitherNumber(1))),
-          },
-<<<<<<< HEAD
-        ), true)),
-      ),
-      Opid(61): TraceOp(
-        opid: Opid(61),
-        parent_opid: Some(Opid(3)),
-=======
-          piggyback: Some([
-            SerializableContext(
-              current_token: None,
-              tokens: {
-                Vid(1): Some(Neither(NeitherNumber(1))),
-              },
-              suspended_tokens: [
-                Some(Neither(NeitherNumber(1))),
-              ],
-            ),
-          ]),
-        ))),
+        parent_opid: Some(Opid(2)),
+        content: YieldInto(SerializableContext(
+          current_token: Some(Prime(PrimeNumber(2))),
+          tokens: {
+            Vid(1): Some(Neither(NeitherNumber(1))),
+          },
+        )),
       ),
       Opid(62): TraceOp(
         opid: Opid(62),
-        parent_opid: Some(Opid(61)),
-        content: YieldFrom(ProjectNeighborsInner(0, Prime(PrimeNumber(3)))),
+        parent_opid: Some(Opid(2)),
+        content: YieldFrom(CanCoerceToType(SerializableContext(
+          current_token: Some(Prime(PrimeNumber(2))),
+          tokens: {
+            Vid(1): Some(Neither(NeitherNumber(1))),
+          },
+        ), true)),
       ),
       Opid(63): TraceOp(
         opid: Opid(63),
-        parent_opid: Some(Opid(4)),
->>>>>>> 543e1c6f
+        parent_opid: Some(Opid(3)),
         content: YieldInto(SerializableContext(
           current_token: Some(Prime(PrimeNumber(2))),
           tokens: {
@@ -639,42 +489,35 @@
           },
         )),
       ),
-<<<<<<< HEAD
-      Opid(62): TraceOp(
-        opid: Opid(62),
-        parent_opid: Some(Opid(3)),
-        content: YieldFrom(ProjectProperty(SerializableContext(
-          current_token: Some(Prime(PrimeNumber(2))),
-=======
       Opid(64): TraceOp(
         opid: Opid(64),
-        parent_opid: Some(Opid(4)),
-        content: YieldFrom(ProjectNeighborsOuter(SerializableContext(
-          current_token: Some(Prime(PrimeNumber(3))),
->>>>>>> 543e1c6f
+        parent_opid: Some(Opid(3)),
+        content: YieldFrom(ProjectProperty(SerializableContext(
+          current_token: Some(Prime(PrimeNumber(2))),
           tokens: {
             Vid(1): Some(Neither(NeitherNumber(1))),
             Vid(2): Some(Prime(PrimeNumber(2))),
           },
         ), Int64(2))),
       ),
-<<<<<<< HEAD
-      Opid(63): TraceOp(
-        opid: Opid(63),
-        parent_opid: Some(Opid(4)),
-=======
       Opid(65): TraceOp(
         opid: Opid(65),
-        parent_opid: Some(Opid(64)),
-        content: YieldFrom(ProjectNeighborsInner(0, Composite(CompositeNumber(4, [
-          2,
-        ])))),
+        parent_opid: Some(Opid(4)),
+        content: YieldInto(SerializableContext(
+          current_token: Some(Neither(NeitherNumber(1))),
+          tokens: {
+            Vid(1): Some(Neither(NeitherNumber(1))),
+            Vid(2): Some(Prime(PrimeNumber(2))),
+          },
+          values: [
+            Int64(2),
+          ],
+        )),
       ),
       Opid(66): TraceOp(
         opid: Opid(66),
-        parent_opid: Some(Opid(5)),
->>>>>>> 543e1c6f
-        content: YieldInto(SerializableContext(
+        parent_opid: Some(Opid(4)),
+        content: YieldFrom(ProjectProperty(SerializableContext(
           current_token: Some(Neither(NeitherNumber(1))),
           tokens: {
             Vid(1): Some(Neither(NeitherNumber(1))),
@@ -683,919 +526,520 @@
           values: [
             Int64(2),
           ],
-        )),
-      ),
-<<<<<<< HEAD
-      Opid(64): TraceOp(
-        opid: Opid(64),
-        parent_opid: Some(Opid(4)),
-        content: YieldFrom(ProjectProperty(SerializableContext(
-=======
+        ), Int64(1))),
+      ),
       Opid(67): TraceOp(
         opid: Opid(67),
-        parent_opid: Some(Opid(5)),
-        content: YieldFrom(CanCoerceToType(SerializableContext(
->>>>>>> 543e1c6f
-          current_token: Some(Neither(NeitherNumber(1))),
-          tokens: {
-            Vid(1): Some(Neither(NeitherNumber(1))),
-            Vid(2): Some(Prime(PrimeNumber(2))),
-          },
-          values: [
-            Int64(2),
-          ],
-        ), Int64(1))),
-      ),
-      Opid(65): TraceOp(
-        opid: Opid(65),
-        parent_opid: Some(Opid(4)),
-        content: AdvanceInputIterator,
-      ),
-<<<<<<< HEAD
-      Opid(66): TraceOp(
-        opid: Opid(66),
-        parent_opid: Some(Opid(3)),
-        content: AdvanceInputIterator,
-      ),
-      Opid(67): TraceOp(
-        opid: Opid(67),
-        parent_opid: Some(Opid(2)),
-        content: AdvanceInputIterator,
-      ),
-      Opid(68): TraceOp(
-        opid: Opid(68),
-        parent_opid: Some(Opid(20)),
-        content: AdvanceInputIterator,
-      ),
-      Opid(69): TraceOp(
-        opid: Opid(69),
-        parent_opid: Some(Opid(20)),
-=======
-      Opid(68): TraceOp(
-        opid: Opid(68),
-        parent_opid: Some(Opid(5)),
-        content: AdvanceInputIterator,
-      ),
-      Opid(69): TraceOp(
-        opid: Opid(69),
-        parent_opid: Some(Opid(5)),
-        content: YieldInto(SerializableContext(
-          current_token: Some(Prime(PrimeNumber(2))),
-          tokens: {
-            Vid(1): Some(Neither(NeitherNumber(1))),
-          },
-        )),
-      ),
-      Opid(70): TraceOp(
-        opid: Opid(70),
-        parent_opid: Some(Opid(5)),
-        content: YieldFrom(CanCoerceToType(SerializableContext(
-          current_token: Some(Prime(PrimeNumber(2))),
-          tokens: {
-            Vid(1): Some(Neither(NeitherNumber(1))),
-          },
-        ), true)),
-      ),
-      Opid(71): TraceOp(
-        opid: Opid(71),
-        parent_opid: Some(Opid(6)),
->>>>>>> 543e1c6f
-        content: YieldInto(SerializableContext(
-          current_token: Some(Prime(PrimeNumber(2))),
-          tokens: {
-            Vid(1): Some(Neither(NeitherNumber(1))),
-          },
-        )),
-      ),
-<<<<<<< HEAD
-      Opid(70): TraceOp(
-        opid: Opid(70),
-        parent_opid: Some(Opid(20)),
-        content: YieldFrom(ProjectNeighborsOuter(SerializableContext(
-=======
-      Opid(72): TraceOp(
-        opid: Opid(72),
-        parent_opid: Some(Opid(6)),
-        content: YieldFrom(ProjectProperty(SerializableContext(
->>>>>>> 543e1c6f
-          current_token: Some(Prime(PrimeNumber(2))),
-          tokens: {
-            Vid(1): Some(Neither(NeitherNumber(1))),
-          },
-        ))),
-      ),
-<<<<<<< HEAD
-      Opid(71): TraceOp(
-        opid: Opid(71),
-        parent_opid: Some(Opid(70)),
-        content: YieldFrom(ProjectNeighborsInner(0, Prime(PrimeNumber(3)))),
-      ),
-      Opid(72): TraceOp(
-        opid: Opid(72),
-        parent_opid: Some(Opid(2)),
-=======
-      Opid(73): TraceOp(
-        opid: Opid(73),
-        parent_opid: Some(Opid(7)),
-        content: YieldInto(SerializableContext(
-          current_token: Some(Neither(NeitherNumber(1))),
-          tokens: {
-            Vid(1): Some(Neither(NeitherNumber(1))),
-            Vid(2): Some(Prime(PrimeNumber(2))),
-          },
-          values: [
-            Int64(2),
-          ],
-        )),
-      ),
-      Opid(74): TraceOp(
-        opid: Opid(74),
-        parent_opid: Some(Opid(7)),
-        content: YieldFrom(ProjectProperty(SerializableContext(
-          current_token: Some(Neither(NeitherNumber(1))),
-          tokens: {
-            Vid(1): Some(Neither(NeitherNumber(1))),
-            Vid(2): Some(Prime(PrimeNumber(2))),
-          },
-          values: [
-            Int64(2),
-          ],
-        ), Int64(1))),
-      ),
-      Opid(75): TraceOp(
-        opid: Opid(75),
         parent_opid: None,
         content: ProduceQueryResult({
           "prime": Int64(2),
           "value": Int64(1),
         }),
       ),
+      Opid(68): TraceOp(
+        opid: Opid(68),
+        parent_opid: Some(Opid(4)),
+        content: AdvanceInputIterator,
+      ),
+      Opid(69): TraceOp(
+        opid: Opid(69),
+        parent_opid: Some(Opid(3)),
+        content: AdvanceInputIterator,
+      ),
+      Opid(70): TraceOp(
+        opid: Opid(70),
+        parent_opid: Some(Opid(2)),
+        content: AdvanceInputIterator,
+      ),
+      Opid(71): TraceOp(
+        opid: Opid(71),
+        parent_opid: Some(Opid(20)),
+        content: AdvanceInputIterator,
+      ),
+      Opid(72): TraceOp(
+        opid: Opid(72),
+        parent_opid: Some(Opid(20)),
+        content: YieldInto(SerializableContext(
+          current_token: Some(Prime(PrimeNumber(2))),
+          tokens: {
+            Vid(1): Some(Neither(NeitherNumber(1))),
+          },
+        )),
+      ),
+      Opid(73): TraceOp(
+        opid: Opid(73),
+        parent_opid: Some(Opid(20)),
+        content: YieldFrom(ProjectNeighborsOuter(SerializableContext(
+          current_token: Some(Prime(PrimeNumber(2))),
+          tokens: {
+            Vid(1): Some(Neither(NeitherNumber(1))),
+          },
+        ))),
+      ),
+      Opid(74): TraceOp(
+        opid: Opid(74),
+        parent_opid: Some(Opid(73)),
+        content: YieldFrom(ProjectNeighborsInner(0, Prime(PrimeNumber(3)))),
+      ),
+      Opid(75): TraceOp(
+        opid: Opid(75),
+        parent_opid: Some(Opid(2)),
+        content: YieldInto(SerializableContext(
+          current_token: Some(Prime(PrimeNumber(3))),
+          tokens: {
+            Vid(1): Some(Neither(NeitherNumber(1))),
+          },
+        )),
+      ),
       Opid(76): TraceOp(
         opid: Opid(76),
-        parent_opid: Some(Opid(7)),
-        content: AdvanceInputIterator,
+        parent_opid: Some(Opid(2)),
+        content: YieldFrom(CanCoerceToType(SerializableContext(
+          current_token: Some(Prime(PrimeNumber(3))),
+          tokens: {
+            Vid(1): Some(Neither(NeitherNumber(1))),
+          },
+        ), true)),
       ),
       Opid(77): TraceOp(
         opid: Opid(77),
-        parent_opid: Some(Opid(6)),
-        content: AdvanceInputIterator,
+        parent_opid: Some(Opid(3)),
+        content: YieldInto(SerializableContext(
+          current_token: Some(Prime(PrimeNumber(3))),
+          tokens: {
+            Vid(1): Some(Neither(NeitherNumber(1))),
+            Vid(2): Some(Prime(PrimeNumber(3))),
+          },
+        )),
       ),
       Opid(78): TraceOp(
         opid: Opid(78),
-        parent_opid: Some(Opid(5)),
-        content: AdvanceInputIterator,
+        parent_opid: Some(Opid(3)),
+        content: YieldFrom(ProjectProperty(SerializableContext(
+          current_token: Some(Prime(PrimeNumber(3))),
+          tokens: {
+            Vid(1): Some(Neither(NeitherNumber(1))),
+            Vid(2): Some(Prime(PrimeNumber(3))),
+          },
+        ), Int64(3))),
       ),
       Opid(79): TraceOp(
         opid: Opid(79),
-        parent_opid: Some(Opid(5)),
->>>>>>> 543e1c6f
-        content: YieldInto(SerializableContext(
-          current_token: Some(Prime(PrimeNumber(3))),
-          tokens: {
-            Vid(1): Some(Neither(NeitherNumber(1))),
-          },
-        )),
-      ),
-<<<<<<< HEAD
-      Opid(73): TraceOp(
-        opid: Opid(73),
-        parent_opid: Some(Opid(2)),
-=======
+        parent_opid: Some(Opid(4)),
+        content: YieldInto(SerializableContext(
+          current_token: Some(Neither(NeitherNumber(1))),
+          tokens: {
+            Vid(1): Some(Neither(NeitherNumber(1))),
+            Vid(2): Some(Prime(PrimeNumber(3))),
+          },
+          values: [
+            Int64(3),
+          ],
+        )),
+      ),
       Opid(80): TraceOp(
         opid: Opid(80),
-        parent_opid: Some(Opid(5)),
->>>>>>> 543e1c6f
-        content: YieldFrom(CanCoerceToType(SerializableContext(
-          current_token: Some(Prime(PrimeNumber(3))),
-          tokens: {
-            Vid(1): Some(Neither(NeitherNumber(1))),
-          },
-        ), true)),
-      ),
-<<<<<<< HEAD
-      Opid(74): TraceOp(
-        opid: Opid(74),
-        parent_opid: Some(Opid(3)),
-=======
+        parent_opid: Some(Opid(4)),
+        content: YieldFrom(ProjectProperty(SerializableContext(
+          current_token: Some(Neither(NeitherNumber(1))),
+          tokens: {
+            Vid(1): Some(Neither(NeitherNumber(1))),
+            Vid(2): Some(Prime(PrimeNumber(3))),
+          },
+          values: [
+            Int64(3),
+          ],
+        ), Int64(1))),
+      ),
       Opid(81): TraceOp(
         opid: Opid(81),
-        parent_opid: Some(Opid(6)),
->>>>>>> 543e1c6f
-        content: YieldInto(SerializableContext(
-          current_token: Some(Prime(PrimeNumber(3))),
-          tokens: {
-            Vid(1): Some(Neither(NeitherNumber(1))),
-            Vid(2): Some(Prime(PrimeNumber(3))),
-          },
-        )),
-      ),
-<<<<<<< HEAD
-      Opid(75): TraceOp(
-        opid: Opid(75),
-        parent_opid: Some(Opid(3)),
-=======
-      Opid(82): TraceOp(
-        opid: Opid(82),
-        parent_opid: Some(Opid(6)),
->>>>>>> 543e1c6f
-        content: YieldFrom(ProjectProperty(SerializableContext(
-          current_token: Some(Prime(PrimeNumber(3))),
-          tokens: {
-            Vid(1): Some(Neither(NeitherNumber(1))),
-            Vid(2): Some(Prime(PrimeNumber(3))),
-          },
-        ), Int64(3))),
-      ),
-<<<<<<< HEAD
-      Opid(76): TraceOp(
-        opid: Opid(76),
-        parent_opid: Some(Opid(4)),
-=======
-      Opid(83): TraceOp(
-        opid: Opid(83),
-        parent_opid: Some(Opid(7)),
->>>>>>> 543e1c6f
-        content: YieldInto(SerializableContext(
-          current_token: Some(Neither(NeitherNumber(1))),
-          tokens: {
-            Vid(1): Some(Neither(NeitherNumber(1))),
-            Vid(2): Some(Prime(PrimeNumber(3))),
-          },
-          values: [
-            Int64(3),
-          ],
-        )),
-      ),
-<<<<<<< HEAD
-      Opid(77): TraceOp(
-        opid: Opid(77),
-        parent_opid: Some(Opid(4)),
-=======
-      Opid(84): TraceOp(
-        opid: Opid(84),
-        parent_opid: Some(Opid(7)),
->>>>>>> 543e1c6f
-        content: YieldFrom(ProjectProperty(SerializableContext(
-          current_token: Some(Neither(NeitherNumber(1))),
-          tokens: {
-            Vid(1): Some(Neither(NeitherNumber(1))),
-            Vid(2): Some(Prime(PrimeNumber(3))),
-          },
-          values: [
-            Int64(3),
-          ],
-        ), Int64(1))),
-      ),
-<<<<<<< HEAD
-      Opid(78): TraceOp(
-        opid: Opid(78),
-        parent_opid: Some(Opid(4)),
-        content: AdvanceInputIterator,
-      ),
-      Opid(79): TraceOp(
-        opid: Opid(79),
-        parent_opid: Some(Opid(3)),
-        content: AdvanceInputIterator,
-      ),
-      Opid(80): TraceOp(
-        opid: Opid(80),
-        parent_opid: Some(Opid(2)),
-        content: AdvanceInputIterator,
-      ),
-      Opid(81): TraceOp(
-        opid: Opid(81),
-        parent_opid: Some(Opid(34)),
-        content: AdvanceInputIterator,
-      ),
-      Opid(82): TraceOp(
-        opid: Opid(82),
-        parent_opid: Some(Opid(34)),
-        content: YieldInto(SerializableContext(
-          current_token: Some(Prime(PrimeNumber(3))),
-          tokens: {
-            Vid(1): Some(Neither(NeitherNumber(1))),
-          },
-        )),
-      ),
-      Opid(83): TraceOp(
-        opid: Opid(83),
-        parent_opid: Some(Opid(34)),
-        content: YieldFrom(ProjectNeighborsOuter(SerializableContext(
-          current_token: Some(Prime(PrimeNumber(3))),
-          tokens: {
-            Vid(1): Some(Neither(NeitherNumber(1))),
-          },
-        ))),
-      ),
-      Opid(84): TraceOp(
-        opid: Opid(84),
-        parent_opid: Some(Opid(83)),
-        content: YieldFrom(ProjectNeighborsInner(0, Composite(CompositeNumber(4, [
-          2,
-        ])))),
-      ),
-      Opid(85): TraceOp(
-        opid: Opid(85),
-        parent_opid: Some(Opid(2)),
-=======
-      Opid(85): TraceOp(
-        opid: Opid(85),
         parent_opid: None,
         content: ProduceQueryResult({
           "prime": Int64(3),
           "value": Int64(1),
         }),
       ),
+      Opid(82): TraceOp(
+        opid: Opid(82),
+        parent_opid: Some(Opid(4)),
+        content: AdvanceInputIterator,
+      ),
+      Opid(83): TraceOp(
+        opid: Opid(83),
+        parent_opid: Some(Opid(3)),
+        content: AdvanceInputIterator,
+      ),
+      Opid(84): TraceOp(
+        opid: Opid(84),
+        parent_opid: Some(Opid(2)),
+        content: AdvanceInputIterator,
+      ),
+      Opid(85): TraceOp(
+        opid: Opid(85),
+        parent_opid: Some(Opid(35)),
+        content: AdvanceInputIterator,
+      ),
       Opid(86): TraceOp(
         opid: Opid(86),
-        parent_opid: Some(Opid(7)),
-        content: AdvanceInputIterator,
+        parent_opid: Some(Opid(35)),
+        content: YieldInto(SerializableContext(
+          current_token: Some(Prime(PrimeNumber(3))),
+          tokens: {
+            Vid(1): Some(Neither(NeitherNumber(1))),
+          },
+        )),
       ),
       Opid(87): TraceOp(
         opid: Opid(87),
-        parent_opid: Some(Opid(6)),
-        content: AdvanceInputIterator,
+        parent_opid: Some(Opid(35)),
+        content: YieldFrom(ProjectNeighborsOuter(SerializableContext(
+          current_token: Some(Prime(PrimeNumber(3))),
+          tokens: {
+            Vid(1): Some(Neither(NeitherNumber(1))),
+          },
+        ))),
       ),
       Opid(88): TraceOp(
         opid: Opid(88),
-        parent_opid: Some(Opid(5)),
-        content: AdvanceInputIterator,
-      ),
-      Opid(89): TraceOp(
-        opid: Opid(89),
-        parent_opid: Some(Opid(5)),
->>>>>>> 543e1c6f
-        content: YieldInto(SerializableContext(
-          current_token: Some(Composite(CompositeNumber(4, [
-            2,
-          ]))),
-          tokens: {
-            Vid(1): Some(Neither(NeitherNumber(1))),
-          },
-        )),
-      ),
-<<<<<<< HEAD
-      Opid(86): TraceOp(
-        opid: Opid(86),
-        parent_opid: Some(Opid(2)),
-=======
-      Opid(90): TraceOp(
-        opid: Opid(90),
-        parent_opid: Some(Opid(5)),
->>>>>>> 543e1c6f
-        content: YieldFrom(CanCoerceToType(SerializableContext(
-          current_token: Some(Composite(CompositeNumber(4, [
-            2,
-          ]))),
-          tokens: {
-            Vid(1): Some(Neither(NeitherNumber(1))),
-          },
-        ), false)),
-      ),
-<<<<<<< HEAD
-      Opid(87): TraceOp(
-        opid: Opid(87),
-        parent_opid: Some(Opid(2)),
-        content: AdvanceInputIterator,
-      ),
-      Opid(88): TraceOp(
-        opid: Opid(88),
-        parent_opid: Some(Opid(83)),
-        content: OutputIteratorExhausted,
-      ),
-      Opid(89): TraceOp(
-        opid: Opid(89),
-        parent_opid: Some(Opid(70)),
-        content: OutputIteratorExhausted,
-      ),
-      Opid(90): TraceOp(
-        opid: Opid(90),
-        parent_opid: Some(Opid(57)),
-        content: OutputIteratorExhausted,
-      ),
-      Opid(91): TraceOp(
-        opid: Opid(91),
-        parent_opid: Some(Opid(1)),
-        content: YieldFrom(GetStartingTokens(Prime(PrimeNumber(2)))),
-      ),
-      Opid(92): TraceOp(
-        opid: Opid(92),
-=======
-      Opid(91): TraceOp(
-        opid: Opid(91),
-        parent_opid: Some(Opid(5)),
-        content: AdvanceInputIterator,
-      ),
-      Opid(92): TraceOp(
-        opid: Opid(92),
-        parent_opid: Some(Opid(64)),
-        content: OutputIteratorExhausted,
-      ),
-      Opid(93): TraceOp(
-        opid: Opid(93),
-        parent_opid: Some(Opid(4)),
-        content: AdvanceInputIterator,
-      ),
-      Opid(94): TraceOp(
-        opid: Opid(94),
-        parent_opid: Some(Opid(61)),
-        content: OutputIteratorExhausted,
-      ),
-      Opid(95): TraceOp(
-        opid: Opid(95),
-        parent_opid: Some(Opid(3)),
-        content: AdvanceInputIterator,
-      ),
-      Opid(96): TraceOp(
-        opid: Opid(96),
-        parent_opid: Some(Opid(58)),
-        content: OutputIteratorExhausted,
-      ),
-      Opid(97): TraceOp(
-        opid: Opid(97),
-        parent_opid: Some(Opid(2)),
-        content: AdvanceInputIterator,
-      ),
-      Opid(98): TraceOp(
-        opid: Opid(98),
-        parent_opid: Some(Opid(1)),
-        content: YieldFrom(GetStartingTokens(Prime(PrimeNumber(2)))),
-      ),
-      Opid(99): TraceOp(
-        opid: Opid(99),
->>>>>>> 543e1c6f
-        parent_opid: Some(Opid(2)),
-        content: YieldInto(SerializableContext(
-          current_token: Some(Prime(PrimeNumber(2))),
-          tokens: {
-            Vid(1): Some(Prime(PrimeNumber(2))),
-          },
-        )),
-      ),
-<<<<<<< HEAD
-      Opid(93): TraceOp(
-        opid: Opid(93),
-=======
-      Opid(100): TraceOp(
-        opid: Opid(100),
->>>>>>> 543e1c6f
-        parent_opid: Some(Opid(2)),
-        content: YieldFrom(CanCoerceToType(SerializableContext(
-          current_token: Some(Prime(PrimeNumber(2))),
-          tokens: {
-            Vid(1): Some(Prime(PrimeNumber(2))),
-          },
-<<<<<<< HEAD
-        ), true)),
-      ),
-      Opid(94): TraceOp(
-        opid: Opid(94),
-=======
-        ))),
-      ),
-      Opid(101): TraceOp(
-        opid: Opid(101),
-        parent_opid: Some(Opid(100)),
-        content: YieldFrom(ProjectNeighborsInner(0, Prime(PrimeNumber(3)))),
-      ),
-      Opid(102): TraceOp(
-        opid: Opid(102),
->>>>>>> 543e1c6f
-        parent_opid: Some(Opid(3)),
-        content: YieldInto(SerializableContext(
-          current_token: Some(Prime(PrimeNumber(2))),
-          tokens: {
-            Vid(1): Some(Prime(PrimeNumber(2))),
-            Vid(2): Some(Prime(PrimeNumber(2))),
-          },
-        )),
-      ),
-<<<<<<< HEAD
-      Opid(95): TraceOp(
-        opid: Opid(95),
-=======
-      Opid(103): TraceOp(
-        opid: Opid(103),
->>>>>>> 543e1c6f
-        parent_opid: Some(Opid(3)),
-        content: YieldFrom(ProjectProperty(SerializableContext(
-          current_token: Some(Prime(PrimeNumber(2))),
-          tokens: {
-            Vid(1): Some(Prime(PrimeNumber(2))),
-            Vid(2): Some(Prime(PrimeNumber(2))),
-          },
-<<<<<<< HEAD
-        ), Int64(2))),
-      ),
-      Opid(96): TraceOp(
-        opid: Opid(96),
-=======
-          piggyback: Some([
-            SerializableContext(
-              current_token: None,
-              tokens: {
-                Vid(1): Some(Prime(PrimeNumber(2))),
-              },
-              suspended_tokens: [
-                Some(Prime(PrimeNumber(2))),
-              ],
-            ),
-          ]),
-        ))),
-      ),
-      Opid(104): TraceOp(
-        opid: Opid(104),
-        parent_opid: Some(Opid(103)),
+        parent_opid: Some(Opid(87)),
         content: YieldFrom(ProjectNeighborsInner(0, Composite(CompositeNumber(4, [
           2,
         ])))),
       ),
-      Opid(105): TraceOp(
-        opid: Opid(105),
->>>>>>> 543e1c6f
-        parent_opid: Some(Opid(4)),
-        content: YieldInto(SerializableContext(
-          current_token: Some(Prime(PrimeNumber(2))),
-          tokens: {
-            Vid(1): Some(Prime(PrimeNumber(2))),
-            Vid(2): Some(Prime(PrimeNumber(2))),
-          },
-          values: [
-            Int64(2),
-          ],
+      Opid(89): TraceOp(
+        opid: Opid(89),
+        parent_opid: Some(Opid(2)),
+        content: YieldInto(SerializableContext(
+          current_token: Some(Composite(CompositeNumber(4, [
+            2,
+          ]))),
+          tokens: {
+            Vid(1): Some(Neither(NeitherNumber(1))),
+          },
+        )),
+      ),
+      Opid(90): TraceOp(
+        opid: Opid(90),
+        parent_opid: Some(Opid(2)),
+        content: YieldFrom(CanCoerceToType(SerializableContext(
+          current_token: Some(Composite(CompositeNumber(4, [
+            2,
+          ]))),
+          tokens: {
+            Vid(1): Some(Neither(NeitherNumber(1))),
+          },
+        ), false)),
+      ),
+      Opid(91): TraceOp(
+        opid: Opid(91),
+        parent_opid: Some(Opid(2)),
+        content: AdvanceInputIterator,
+      ),
+      Opid(92): TraceOp(
+        opid: Opid(92),
+        parent_opid: Some(Opid(87)),
+        content: OutputIteratorExhausted,
+      ),
+      Opid(93): TraceOp(
+        opid: Opid(93),
+        parent_opid: Some(Opid(73)),
+        content: OutputIteratorExhausted,
+      ),
+      Opid(94): TraceOp(
+        opid: Opid(94),
+        parent_opid: Some(Opid(59)),
+        content: OutputIteratorExhausted,
+      ),
+      Opid(95): TraceOp(
+        opid: Opid(95),
+        parent_opid: Some(Opid(1)),
+        content: YieldFrom(GetStartingTokens(Prime(PrimeNumber(2)))),
+      ),
+      Opid(96): TraceOp(
+        opid: Opid(96),
+        parent_opid: Some(Opid(2)),
+        content: YieldInto(SerializableContext(
+          current_token: Some(Prime(PrimeNumber(2))),
+          tokens: {
+            Vid(1): Some(Prime(PrimeNumber(2))),
+          },
         )),
       ),
       Opid(97): TraceOp(
         opid: Opid(97),
-        parent_opid: Some(Opid(4)),
-        content: YieldFrom(ProjectProperty(SerializableContext(
-          current_token: Some(Prime(PrimeNumber(2))),
-          tokens: {
-            Vid(1): Some(Prime(PrimeNumber(2))),
-            Vid(2): Some(Prime(PrimeNumber(2))),
-          },
-          values: [
-            Int64(2),
-          ],
-        ), Int64(2))),
+        parent_opid: Some(Opid(2)),
+        content: YieldFrom(CanCoerceToType(SerializableContext(
+          current_token: Some(Prime(PrimeNumber(2))),
+          tokens: {
+            Vid(1): Some(Prime(PrimeNumber(2))),
+          },
+        ), true)),
       ),
       Opid(98): TraceOp(
         opid: Opid(98),
-        parent_opid: Some(Opid(4)),
-        content: AdvanceInputIterator,
+        parent_opid: Some(Opid(3)),
+        content: YieldInto(SerializableContext(
+          current_token: Some(Prime(PrimeNumber(2))),
+          tokens: {
+            Vid(1): Some(Prime(PrimeNumber(2))),
+            Vid(2): Some(Prime(PrimeNumber(2))),
+          },
+        )),
       ),
       Opid(99): TraceOp(
         opid: Opid(99),
         parent_opid: Some(Opid(3)),
-        content: AdvanceInputIterator,
+        content: YieldFrom(ProjectProperty(SerializableContext(
+          current_token: Some(Prime(PrimeNumber(2))),
+          tokens: {
+            Vid(1): Some(Prime(PrimeNumber(2))),
+            Vid(2): Some(Prime(PrimeNumber(2))),
+          },
+        ), Int64(2))),
       ),
       Opid(100): TraceOp(
         opid: Opid(100),
-        parent_opid: Some(Opid(2)),
-        content: AdvanceInputIterator,
+        parent_opid: Some(Opid(4)),
+        content: YieldInto(SerializableContext(
+          current_token: Some(Prime(PrimeNumber(2))),
+          tokens: {
+            Vid(1): Some(Prime(PrimeNumber(2))),
+            Vid(2): Some(Prime(PrimeNumber(2))),
+          },
+          values: [
+            Int64(2),
+          ],
+        )),
       ),
       Opid(101): TraceOp(
         opid: Opid(101),
-        parent_opid: Some(Opid(12)),
-        content: AdvanceInputIterator,
-      ),
-<<<<<<< HEAD
+        parent_opid: Some(Opid(4)),
+        content: YieldFrom(ProjectProperty(SerializableContext(
+          current_token: Some(Prime(PrimeNumber(2))),
+          tokens: {
+            Vid(1): Some(Prime(PrimeNumber(2))),
+            Vid(2): Some(Prime(PrimeNumber(2))),
+          },
+          values: [
+            Int64(2),
+          ],
+        ), Int64(2))),
+      ),
       Opid(102): TraceOp(
         opid: Opid(102),
-        parent_opid: Some(Opid(12)),
-        content: YieldInto(SerializableContext(
-          current_token: Some(Prime(PrimeNumber(2))),
-=======
-      Opid(106): TraceOp(
-        opid: Opid(106),
-        parent_opid: Some(Opid(4)),
-        content: YieldFrom(ProjectNeighborsOuter(SerializableContext(
-          current_token: Some(Composite(CompositeNumber(4, [
-            2,
-          ]))),
->>>>>>> 543e1c6f
-          tokens: {
-            Vid(1): Some(Prime(PrimeNumber(2))),
-          },
-        )),
-      ),
-<<<<<<< HEAD
-      Opid(103): TraceOp(
-        opid: Opid(103),
-        parent_opid: Some(Opid(12)),
-        content: YieldFrom(ProjectNeighborsOuter(SerializableContext(
-          current_token: Some(Prime(PrimeNumber(2))),
-          tokens: {
-            Vid(1): Some(Prime(PrimeNumber(2))),
-          },
-        ))),
-      ),
-      Opid(104): TraceOp(
-        opid: Opid(104),
-        parent_opid: Some(Opid(103)),
-        content: YieldFrom(ProjectNeighborsInner(0, Prime(PrimeNumber(3)))),
-      ),
-      Opid(105): TraceOp(
-        opid: Opid(105),
-        parent_opid: Some(Opid(2)),
-=======
-      Opid(107): TraceOp(
-        opid: Opid(107),
-        parent_opid: Some(Opid(106)),
-        content: YieldFrom(ProjectNeighborsInner(0, Prime(PrimeNumber(5)))),
-      ),
-      Opid(108): TraceOp(
-        opid: Opid(108),
-        parent_opid: Some(Opid(5)),
->>>>>>> 543e1c6f
-        content: YieldInto(SerializableContext(
-          current_token: Some(Prime(PrimeNumber(3))),
-          tokens: {
-            Vid(1): Some(Prime(PrimeNumber(2))),
-          },
-        )),
-      ),
-<<<<<<< HEAD
-      Opid(106): TraceOp(
-        opid: Opid(106),
-        parent_opid: Some(Opid(2)),
-=======
-      Opid(109): TraceOp(
-        opid: Opid(109),
-        parent_opid: Some(Opid(5)),
->>>>>>> 543e1c6f
-        content: YieldFrom(CanCoerceToType(SerializableContext(
-          current_token: Some(Prime(PrimeNumber(3))),
-          tokens: {
-            Vid(1): Some(Prime(PrimeNumber(2))),
-          },
-        ), true)),
-      ),
-<<<<<<< HEAD
-      Opid(107): TraceOp(
-        opid: Opid(107),
-        parent_opid: Some(Opid(3)),
-=======
-      Opid(110): TraceOp(
-        opid: Opid(110),
-        parent_opid: Some(Opid(6)),
->>>>>>> 543e1c6f
-        content: YieldInto(SerializableContext(
-          current_token: Some(Prime(PrimeNumber(3))),
-          tokens: {
-            Vid(1): Some(Prime(PrimeNumber(2))),
-            Vid(2): Some(Prime(PrimeNumber(3))),
-          },
-        )),
-      ),
-<<<<<<< HEAD
-      Opid(108): TraceOp(
-        opid: Opid(108),
-        parent_opid: Some(Opid(3)),
-=======
-      Opid(111): TraceOp(
-        opid: Opid(111),
-        parent_opid: Some(Opid(6)),
->>>>>>> 543e1c6f
-        content: YieldFrom(ProjectProperty(SerializableContext(
-          current_token: Some(Prime(PrimeNumber(3))),
-          tokens: {
-            Vid(1): Some(Prime(PrimeNumber(2))),
-            Vid(2): Some(Prime(PrimeNumber(3))),
-          },
-        ), Int64(3))),
-      ),
-<<<<<<< HEAD
-      Opid(109): TraceOp(
-        opid: Opid(109),
-        parent_opid: Some(Opid(4)),
-=======
-      Opid(112): TraceOp(
-        opid: Opid(112),
-        parent_opid: Some(Opid(7)),
->>>>>>> 543e1c6f
-        content: YieldInto(SerializableContext(
-          current_token: Some(Prime(PrimeNumber(2))),
-          tokens: {
-            Vid(1): Some(Prime(PrimeNumber(2))),
-            Vid(2): Some(Prime(PrimeNumber(3))),
-          },
-          values: [
-            Int64(3),
-          ],
-        )),
-      ),
-<<<<<<< HEAD
-      Opid(110): TraceOp(
-        opid: Opid(110),
-        parent_opid: Some(Opid(4)),
-=======
-      Opid(113): TraceOp(
-        opid: Opid(113),
-        parent_opid: Some(Opid(7)),
->>>>>>> 543e1c6f
-        content: YieldFrom(ProjectProperty(SerializableContext(
-          current_token: Some(Prime(PrimeNumber(2))),
-          tokens: {
-            Vid(1): Some(Prime(PrimeNumber(2))),
-            Vid(2): Some(Prime(PrimeNumber(3))),
-          },
-          values: [
-            Int64(3),
-          ],
-        ), Int64(2))),
-      ),
-<<<<<<< HEAD
-      Opid(111): TraceOp(
-        opid: Opid(111),
-        parent_opid: Some(Opid(4)),
-        content: AdvanceInputIterator,
-      ),
-      Opid(112): TraceOp(
-        opid: Opid(112),
-        parent_opid: Some(Opid(3)),
-        content: AdvanceInputIterator,
-      ),
-      Opid(113): TraceOp(
-        opid: Opid(113),
-        parent_opid: Some(Opid(2)),
-        content: AdvanceInputIterator,
-      ),
-      Opid(114): TraceOp(
-        opid: Opid(114),
-        parent_opid: Some(Opid(20)),
-        content: AdvanceInputIterator,
-      ),
-      Opid(115): TraceOp(
-        opid: Opid(115),
-        parent_opid: Some(Opid(20)),
-=======
-      Opid(114): TraceOp(
-        opid: Opid(114),
         parent_opid: None,
         content: ProduceQueryResult({
           "prime": Int64(2),
           "value": Int64(2),
         }),
       ),
+      Opid(103): TraceOp(
+        opid: Opid(103),
+        parent_opid: Some(Opid(4)),
+        content: AdvanceInputIterator,
+      ),
+      Opid(104): TraceOp(
+        opid: Opid(104),
+        parent_opid: Some(Opid(3)),
+        content: AdvanceInputIterator,
+      ),
+      Opid(105): TraceOp(
+        opid: Opid(105),
+        parent_opid: Some(Opid(2)),
+        content: AdvanceInputIterator,
+      ),
+      Opid(106): TraceOp(
+        opid: Opid(106),
+        parent_opid: Some(Opid(12)),
+        content: AdvanceInputIterator,
+      ),
+      Opid(107): TraceOp(
+        opid: Opid(107),
+        parent_opid: Some(Opid(12)),
+        content: YieldInto(SerializableContext(
+          current_token: Some(Prime(PrimeNumber(2))),
+          tokens: {
+            Vid(1): Some(Prime(PrimeNumber(2))),
+          },
+        )),
+      ),
+      Opid(108): TraceOp(
+        opid: Opid(108),
+        parent_opid: Some(Opid(12)),
+        content: YieldFrom(ProjectNeighborsOuter(SerializableContext(
+          current_token: Some(Prime(PrimeNumber(2))),
+          tokens: {
+            Vid(1): Some(Prime(PrimeNumber(2))),
+          },
+        ))),
+      ),
+      Opid(109): TraceOp(
+        opid: Opid(109),
+        parent_opid: Some(Opid(108)),
+        content: YieldFrom(ProjectNeighborsInner(0, Prime(PrimeNumber(3)))),
+      ),
+      Opid(110): TraceOp(
+        opid: Opid(110),
+        parent_opid: Some(Opid(2)),
+        content: YieldInto(SerializableContext(
+          current_token: Some(Prime(PrimeNumber(3))),
+          tokens: {
+            Vid(1): Some(Prime(PrimeNumber(2))),
+          },
+        )),
+      ),
+      Opid(111): TraceOp(
+        opid: Opid(111),
+        parent_opid: Some(Opid(2)),
+        content: YieldFrom(CanCoerceToType(SerializableContext(
+          current_token: Some(Prime(PrimeNumber(3))),
+          tokens: {
+            Vid(1): Some(Prime(PrimeNumber(2))),
+          },
+        ), true)),
+      ),
+      Opid(112): TraceOp(
+        opid: Opid(112),
+        parent_opid: Some(Opid(3)),
+        content: YieldInto(SerializableContext(
+          current_token: Some(Prime(PrimeNumber(3))),
+          tokens: {
+            Vid(1): Some(Prime(PrimeNumber(2))),
+            Vid(2): Some(Prime(PrimeNumber(3))),
+          },
+        )),
+      ),
+      Opid(113): TraceOp(
+        opid: Opid(113),
+        parent_opid: Some(Opid(3)),
+        content: YieldFrom(ProjectProperty(SerializableContext(
+          current_token: Some(Prime(PrimeNumber(3))),
+          tokens: {
+            Vid(1): Some(Prime(PrimeNumber(2))),
+            Vid(2): Some(Prime(PrimeNumber(3))),
+          },
+        ), Int64(3))),
+      ),
+      Opid(114): TraceOp(
+        opid: Opid(114),
+        parent_opid: Some(Opid(4)),
+        content: YieldInto(SerializableContext(
+          current_token: Some(Prime(PrimeNumber(2))),
+          tokens: {
+            Vid(1): Some(Prime(PrimeNumber(2))),
+            Vid(2): Some(Prime(PrimeNumber(3))),
+          },
+          values: [
+            Int64(3),
+          ],
+        )),
+      ),
       Opid(115): TraceOp(
         opid: Opid(115),
-        parent_opid: Some(Opid(7)),
-        content: AdvanceInputIterator,
+        parent_opid: Some(Opid(4)),
+        content: YieldFrom(ProjectProperty(SerializableContext(
+          current_token: Some(Prime(PrimeNumber(2))),
+          tokens: {
+            Vid(1): Some(Prime(PrimeNumber(2))),
+            Vid(2): Some(Prime(PrimeNumber(3))),
+          },
+          values: [
+            Int64(3),
+          ],
+        ), Int64(2))),
       ),
       Opid(116): TraceOp(
         opid: Opid(116),
-        parent_opid: Some(Opid(6)),
-        content: AdvanceInputIterator,
-      ),
-      Opid(117): TraceOp(
-        opid: Opid(117),
-        parent_opid: Some(Opid(5)),
-        content: AdvanceInputIterator,
-      ),
-      Opid(118): TraceOp(
-        opid: Opid(118),
-        parent_opid: Some(Opid(5)),
-        content: YieldInto(SerializableContext(
-          current_token: Some(Prime(PrimeNumber(3))),
-          tokens: {
-            Vid(1): Some(Prime(PrimeNumber(2))),
-          },
-        )),
-      ),
-      Opid(119): TraceOp(
-        opid: Opid(119),
-        parent_opid: Some(Opid(5)),
-        content: YieldFrom(CanCoerceToType(SerializableContext(
-          current_token: Some(Prime(PrimeNumber(3))),
-          tokens: {
-            Vid(1): Some(Prime(PrimeNumber(2))),
-          },
-        ), true)),
-      ),
-      Opid(120): TraceOp(
-        opid: Opid(120),
-        parent_opid: Some(Opid(6)),
->>>>>>> 543e1c6f
-        content: YieldInto(SerializableContext(
-          current_token: Some(Prime(PrimeNumber(3))),
-          tokens: {
-            Vid(1): Some(Prime(PrimeNumber(2))),
-          },
-        )),
-      ),
-<<<<<<< HEAD
-      Opid(116): TraceOp(
-        opid: Opid(116),
-        parent_opid: Some(Opid(20)),
-        content: YieldFrom(ProjectNeighborsOuter(SerializableContext(
-=======
-      Opid(121): TraceOp(
-        opid: Opid(121),
-        parent_opid: Some(Opid(6)),
-        content: YieldFrom(ProjectProperty(SerializableContext(
->>>>>>> 543e1c6f
-          current_token: Some(Prime(PrimeNumber(3))),
-          tokens: {
-            Vid(1): Some(Prime(PrimeNumber(2))),
-          },
-        ))),
-      ),
-<<<<<<< HEAD
-      Opid(117): TraceOp(
-        opid: Opid(117),
-        parent_opid: Some(Opid(116)),
-        content: YieldFrom(ProjectNeighborsInner(0, Composite(CompositeNumber(4, [
-          2,
-        ])))),
-      ),
-      Opid(118): TraceOp(
-        opid: Opid(118),
-        parent_opid: Some(Opid(2)),
-        content: YieldInto(SerializableContext(
-          current_token: Some(Composite(CompositeNumber(4, [
-            2,
-          ]))),
-=======
-      Opid(122): TraceOp(
-        opid: Opid(122),
-        parent_opid: Some(Opid(7)),
-        content: YieldInto(SerializableContext(
-          current_token: Some(Prime(PrimeNumber(2))),
-          tokens: {
-            Vid(1): Some(Prime(PrimeNumber(2))),
-            Vid(2): Some(Prime(PrimeNumber(3))),
-          },
-          values: [
-            Int64(3),
-          ],
-        )),
-      ),
-      Opid(123): TraceOp(
-        opid: Opid(123),
-        parent_opid: Some(Opid(7)),
-        content: YieldFrom(ProjectProperty(SerializableContext(
-          current_token: Some(Prime(PrimeNumber(2))),
->>>>>>> 543e1c6f
-          tokens: {
-            Vid(1): Some(Prime(PrimeNumber(2))),
-          },
-        )),
-      ),
-<<<<<<< HEAD
-      Opid(119): TraceOp(
-        opid: Opid(119),
-        parent_opid: Some(Opid(2)),
-        content: YieldFrom(CanCoerceToType(SerializableContext(
-          current_token: Some(Composite(CompositeNumber(4, [
-            2,
-          ]))),
-          tokens: {
-            Vid(1): Some(Prime(PrimeNumber(2))),
-          },
-        ), false)),
-      ),
-      Opid(120): TraceOp(
-        opid: Opid(120),
-        parent_opid: Some(Opid(2)),
-        content: AdvanceInputIterator,
-      ),
-      Opid(121): TraceOp(
-        opid: Opid(121),
-        parent_opid: Some(Opid(34)),
-        content: AdvanceInputIterator,
-      ),
-      Opid(122): TraceOp(
-        opid: Opid(122),
-        parent_opid: Some(Opid(34)),
-=======
-      Opid(124): TraceOp(
-        opid: Opid(124),
         parent_opid: None,
         content: ProduceQueryResult({
           "prime": Int64(3),
           "value": Int64(2),
         }),
       ),
+      Opid(117): TraceOp(
+        opid: Opid(117),
+        parent_opid: Some(Opid(4)),
+        content: AdvanceInputIterator,
+      ),
+      Opid(118): TraceOp(
+        opid: Opid(118),
+        parent_opid: Some(Opid(3)),
+        content: AdvanceInputIterator,
+      ),
+      Opid(119): TraceOp(
+        opid: Opid(119),
+        parent_opid: Some(Opid(2)),
+        content: AdvanceInputIterator,
+      ),
+      Opid(120): TraceOp(
+        opid: Opid(120),
+        parent_opid: Some(Opid(20)),
+        content: AdvanceInputIterator,
+      ),
+      Opid(121): TraceOp(
+        opid: Opid(121),
+        parent_opid: Some(Opid(20)),
+        content: YieldInto(SerializableContext(
+          current_token: Some(Prime(PrimeNumber(3))),
+          tokens: {
+            Vid(1): Some(Prime(PrimeNumber(2))),
+          },
+        )),
+      ),
+      Opid(122): TraceOp(
+        opid: Opid(122),
+        parent_opid: Some(Opid(20)),
+        content: YieldFrom(ProjectNeighborsOuter(SerializableContext(
+          current_token: Some(Prime(PrimeNumber(3))),
+          tokens: {
+            Vid(1): Some(Prime(PrimeNumber(2))),
+          },
+        ))),
+      ),
+      Opid(123): TraceOp(
+        opid: Opid(123),
+        parent_opid: Some(Opid(122)),
+        content: YieldFrom(ProjectNeighborsInner(0, Composite(CompositeNumber(4, [
+          2,
+        ])))),
+      ),
+      Opid(124): TraceOp(
+        opid: Opid(124),
+        parent_opid: Some(Opid(2)),
+        content: YieldInto(SerializableContext(
+          current_token: Some(Composite(CompositeNumber(4, [
+            2,
+          ]))),
+          tokens: {
+            Vid(1): Some(Prime(PrimeNumber(2))),
+          },
+        )),
+      ),
       Opid(125): TraceOp(
         opid: Opid(125),
-        parent_opid: Some(Opid(7)),
-        content: AdvanceInputIterator,
+        parent_opid: Some(Opid(2)),
+        content: YieldFrom(CanCoerceToType(SerializableContext(
+          current_token: Some(Composite(CompositeNumber(4, [
+            2,
+          ]))),
+          tokens: {
+            Vid(1): Some(Prime(PrimeNumber(2))),
+          },
+        ), false)),
       ),
       Opid(126): TraceOp(
         opid: Opid(126),
-        parent_opid: Some(Opid(6)),
+        parent_opid: Some(Opid(2)),
         content: AdvanceInputIterator,
       ),
       Opid(127): TraceOp(
         opid: Opid(127),
-        parent_opid: Some(Opid(5)),
+        parent_opid: Some(Opid(35)),
         content: AdvanceInputIterator,
       ),
       Opid(128): TraceOp(
         opid: Opid(128),
-        parent_opid: Some(Opid(5)),
->>>>>>> 543e1c6f
+        parent_opid: Some(Opid(35)),
         content: YieldInto(SerializableContext(
           current_token: Some(Composite(CompositeNumber(4, [
             2,
@@ -1605,17 +1049,10 @@
           },
         )),
       ),
-<<<<<<< HEAD
-      Opid(123): TraceOp(
-        opid: Opid(123),
-        parent_opid: Some(Opid(34)),
-        content: YieldFrom(ProjectNeighborsOuter(SerializableContext(
-=======
       Opid(129): TraceOp(
         opid: Opid(129),
-        parent_opid: Some(Opid(5)),
-        content: YieldFrom(CanCoerceToType(SerializableContext(
->>>>>>> 543e1c6f
+        parent_opid: Some(Opid(35)),
+        content: YieldFrom(ProjectNeighborsOuter(SerializableContext(
           current_token: Some(Composite(CompositeNumber(4, [
             2,
           ]))),
@@ -1624,25 +1061,14 @@
           },
         ))),
       ),
-<<<<<<< HEAD
-      Opid(124): TraceOp(
-        opid: Opid(124),
-        parent_opid: Some(Opid(123)),
-        content: YieldFrom(ProjectNeighborsInner(0, Prime(PrimeNumber(5)))),
-      ),
-      Opid(125): TraceOp(
-        opid: Opid(125),
-        parent_opid: Some(Opid(2)),
-=======
       Opid(130): TraceOp(
         opid: Opid(130),
-        parent_opid: Some(Opid(5)),
-        content: AdvanceInputIterator,
+        parent_opid: Some(Opid(129)),
+        content: YieldFrom(ProjectNeighborsInner(0, Prime(PrimeNumber(5)))),
       ),
       Opid(131): TraceOp(
         opid: Opid(131),
-        parent_opid: Some(Opid(5)),
->>>>>>> 543e1c6f
+        parent_opid: Some(Opid(2)),
         content: YieldInto(SerializableContext(
           current_token: Some(Prime(PrimeNumber(5))),
           tokens: {
@@ -1650,15 +1076,9 @@
           },
         )),
       ),
-<<<<<<< HEAD
-      Opid(126): TraceOp(
-        opid: Opid(126),
-        parent_opid: Some(Opid(2)),
-=======
       Opid(132): TraceOp(
         opid: Opid(132),
-        parent_opid: Some(Opid(5)),
->>>>>>> 543e1c6f
+        parent_opid: Some(Opid(2)),
         content: YieldFrom(CanCoerceToType(SerializableContext(
           current_token: Some(Prime(PrimeNumber(5))),
           tokens: {
@@ -1666,15 +1086,9 @@
           },
         ), true)),
       ),
-<<<<<<< HEAD
-      Opid(127): TraceOp(
-        opid: Opid(127),
-        parent_opid: Some(Opid(3)),
-=======
       Opid(133): TraceOp(
         opid: Opid(133),
-        parent_opid: Some(Opid(6)),
->>>>>>> 543e1c6f
+        parent_opid: Some(Opid(3)),
         content: YieldInto(SerializableContext(
           current_token: Some(Prime(PrimeNumber(5))),
           tokens: {
@@ -1683,15 +1097,9 @@
           },
         )),
       ),
-<<<<<<< HEAD
-      Opid(128): TraceOp(
-        opid: Opid(128),
-        parent_opid: Some(Opid(3)),
-=======
       Opid(134): TraceOp(
         opid: Opid(134),
-        parent_opid: Some(Opid(6)),
->>>>>>> 543e1c6f
+        parent_opid: Some(Opid(3)),
         content: YieldFrom(ProjectProperty(SerializableContext(
           current_token: Some(Prime(PrimeNumber(5))),
           tokens: {
@@ -1700,15 +1108,9 @@
           },
         ), Int64(5))),
       ),
-<<<<<<< HEAD
-      Opid(129): TraceOp(
-        opid: Opid(129),
-        parent_opid: Some(Opid(4)),
-=======
       Opid(135): TraceOp(
         opid: Opid(135),
-        parent_opid: Some(Opid(7)),
->>>>>>> 543e1c6f
+        parent_opid: Some(Opid(4)),
         content: YieldInto(SerializableContext(
           current_token: Some(Prime(PrimeNumber(2))),
           tokens: {
@@ -1720,15 +1122,9 @@
           ],
         )),
       ),
-<<<<<<< HEAD
-      Opid(130): TraceOp(
-        opid: Opid(130),
-        parent_opid: Some(Opid(4)),
-=======
       Opid(136): TraceOp(
         opid: Opid(136),
-        parent_opid: Some(Opid(7)),
->>>>>>> 543e1c6f
+        parent_opid: Some(Opid(4)),
         content: YieldFrom(ProjectProperty(SerializableContext(
           current_token: Some(Prime(PrimeNumber(2))),
           tokens: {
@@ -1740,52 +1136,6 @@
           ],
         ), Int64(2))),
       ),
-<<<<<<< HEAD
-      Opid(131): TraceOp(
-        opid: Opid(131),
-        parent_opid: Some(Opid(4)),
-        content: AdvanceInputIterator,
-      ),
-      Opid(132): TraceOp(
-        opid: Opid(132),
-        parent_opid: Some(Opid(3)),
-        content: AdvanceInputIterator,
-      ),
-      Opid(133): TraceOp(
-        opid: Opid(133),
-        parent_opid: Some(Opid(2)),
-        content: AdvanceInputIterator,
-      ),
-      Opid(134): TraceOp(
-        opid: Opid(134),
-        parent_opid: Some(Opid(123)),
-        content: OutputIteratorExhausted,
-      ),
-      Opid(135): TraceOp(
-        opid: Opid(135),
-        parent_opid: Some(Opid(116)),
-        content: OutputIteratorExhausted,
-      ),
-      Opid(136): TraceOp(
-        opid: Opid(136),
-        parent_opid: Some(Opid(103)),
-        content: OutputIteratorExhausted,
-      ),
-      Opid(137): TraceOp(
-        opid: Opid(137),
-        parent_opid: Some(Opid(1)),
-        content: YieldFrom(GetStartingTokens(Prime(PrimeNumber(3)))),
-      ),
-      Opid(138): TraceOp(
-        opid: Opid(138),
-        parent_opid: Some(Opid(2)),
-        content: YieldInto(SerializableContext(
-          current_token: Some(Prime(PrimeNumber(3))),
-          tokens: {
-            Vid(1): Some(Prime(PrimeNumber(3))),
-          },
-        )),
-=======
       Opid(137): TraceOp(
         opid: Opid(137),
         parent_opid: None,
@@ -1796,44 +1146,48 @@
       ),
       Opid(138): TraceOp(
         opid: Opid(138),
-        parent_opid: Some(Opid(7)),
+        parent_opid: Some(Opid(4)),
         content: AdvanceInputIterator,
       ),
       Opid(139): TraceOp(
         opid: Opid(139),
-        parent_opid: Some(Opid(6)),
+        parent_opid: Some(Opid(3)),
         content: AdvanceInputIterator,
       ),
       Opid(140): TraceOp(
         opid: Opid(140),
-        parent_opid: Some(Opid(5)),
+        parent_opid: Some(Opid(2)),
         content: AdvanceInputIterator,
       ),
       Opid(141): TraceOp(
         opid: Opid(141),
-        parent_opid: Some(Opid(106)),
+        parent_opid: Some(Opid(129)),
         content: OutputIteratorExhausted,
       ),
       Opid(142): TraceOp(
         opid: Opid(142),
-        parent_opid: Some(Opid(4)),
-        content: AdvanceInputIterator,
+        parent_opid: Some(Opid(122)),
+        content: OutputIteratorExhausted,
       ),
       Opid(143): TraceOp(
         opid: Opid(143),
-        parent_opid: Some(Opid(103)),
+        parent_opid: Some(Opid(108)),
         content: OutputIteratorExhausted,
       ),
       Opid(144): TraceOp(
         opid: Opid(144),
-        parent_opid: Some(Opid(3)),
-        content: AdvanceInputIterator,
+        parent_opid: Some(Opid(1)),
+        content: YieldFrom(GetStartingTokens(Prime(PrimeNumber(3)))),
       ),
       Opid(145): TraceOp(
         opid: Opid(145),
-        parent_opid: Some(Opid(100)),
-        content: OutputIteratorExhausted,
->>>>>>> 543e1c6f
+        parent_opid: Some(Opid(2)),
+        content: YieldInto(SerializableContext(
+          current_token: Some(Prime(PrimeNumber(3))),
+          tokens: {
+            Vid(1): Some(Prime(PrimeNumber(3))),
+          },
+        )),
       ),
       Opid(146): TraceOp(
         opid: Opid(146),
@@ -1845,33 +1199,21 @@
           },
         ), true)),
       ),
-<<<<<<< HEAD
-      Opid(140): TraceOp(
-        opid: Opid(140),
-        parent_opid: Some(Opid(3)),
-        content: YieldInto(SerializableContext(
-          current_token: Some(Prime(PrimeNumber(3))),
-          tokens: {
-            Vid(1): Some(Prime(PrimeNumber(3))),
-            Vid(2): Some(Prime(PrimeNumber(3))),
-          },
-        )),
-      ),
-      Opid(141): TraceOp(
-        opid: Opid(141),
-        parent_opid: Some(Opid(3)),
-        content: YieldFrom(ProjectProperty(SerializableContext(
-=======
       Opid(147): TraceOp(
         opid: Opid(147),
-        parent_opid: Some(Opid(1)),
-        content: YieldFrom(GetStartingTokens(Prime(PrimeNumber(3)))),
+        parent_opid: Some(Opid(3)),
+        content: YieldInto(SerializableContext(
+          current_token: Some(Prime(PrimeNumber(3))),
+          tokens: {
+            Vid(1): Some(Prime(PrimeNumber(3))),
+            Vid(2): Some(Prime(PrimeNumber(3))),
+          },
+        )),
       ),
       Opid(148): TraceOp(
         opid: Opid(148),
-        parent_opid: Some(Opid(2)),
-        content: YieldInto(SerializableContext(
->>>>>>> 543e1c6f
+        parent_opid: Some(Opid(3)),
+        content: YieldFrom(ProjectProperty(SerializableContext(
           current_token: Some(Prime(PrimeNumber(3))),
           tokens: {
             Vid(1): Some(Prime(PrimeNumber(3))),
@@ -1879,17 +1221,10 @@
           },
         ), Int64(3))),
       ),
-<<<<<<< HEAD
-      Opid(142): TraceOp(
-        opid: Opid(142),
-        parent_opid: Some(Opid(4)),
-        content: YieldInto(SerializableContext(
-=======
       Opid(149): TraceOp(
         opid: Opid(149),
-        parent_opid: Some(Opid(2)),
-        content: YieldFrom(ProjectNeighborsOuter(SerializableContext(
->>>>>>> 543e1c6f
+        parent_opid: Some(Opid(4)),
+        content: YieldInto(SerializableContext(
           current_token: Some(Prime(PrimeNumber(3))),
           tokens: {
             Vid(1): Some(Prime(PrimeNumber(3))),
@@ -1900,464 +1235,267 @@
           ],
         )),
       ),
-<<<<<<< HEAD
-      Opid(143): TraceOp(
-        opid: Opid(143),
-        parent_opid: Some(Opid(4)),
-        content: YieldFrom(ProjectProperty(SerializableContext(
-          current_token: Some(Prime(PrimeNumber(3))),
-=======
       Opid(150): TraceOp(
         opid: Opid(150),
-        parent_opid: Some(Opid(149)),
-        content: YieldFrom(ProjectNeighborsInner(0, Composite(CompositeNumber(4, [
-          2,
-        ])))),
+        parent_opid: Some(Opid(4)),
+        content: YieldFrom(ProjectProperty(SerializableContext(
+          current_token: Some(Prime(PrimeNumber(3))),
+          tokens: {
+            Vid(1): Some(Prime(PrimeNumber(3))),
+            Vid(2): Some(Prime(PrimeNumber(3))),
+          },
+          values: [
+            Int64(3),
+          ],
+        ), Int64(3))),
       ),
       Opid(151): TraceOp(
         opid: Opid(151),
-        parent_opid: Some(Opid(3)),
-        content: YieldInto(SerializableContext(
-          current_token: Some(Composite(CompositeNumber(4, [
-            2,
-          ]))),
->>>>>>> 543e1c6f
-          tokens: {
-            Vid(1): Some(Prime(PrimeNumber(3))),
-            Vid(2): Some(Prime(PrimeNumber(3))),
-          },
-          values: [
-            Int64(3),
-          ],
-        ), Int64(3))),
-      ),
-      Opid(144): TraceOp(
-        opid: Opid(144),
-        parent_opid: Some(Opid(4)),
-        content: AdvanceInputIterator,
-      ),
-      Opid(152): TraceOp(
-        opid: Opid(152),
-        parent_opid: Some(Opid(3)),
-        content: AdvanceInputIterator,
-      ),
-<<<<<<< HEAD
-      Opid(146): TraceOp(
-        opid: Opid(146),
-        parent_opid: Some(Opid(2)),
-        content: AdvanceInputIterator,
-      ),
-      Opid(147): TraceOp(
-        opid: Opid(147),
-        parent_opid: Some(Opid(12)),
-        content: AdvanceInputIterator,
-      ),
-      Opid(148): TraceOp(
-        opid: Opid(148),
-        parent_opid: Some(Opid(12)),
-=======
-      Opid(153): TraceOp(
-        opid: Opid(153),
-        parent_opid: Some(Opid(152)),
-        content: YieldFrom(ProjectNeighborsInner(0, Prime(PrimeNumber(5)))),
-      ),
-      Opid(154): TraceOp(
-        opid: Opid(154),
-        parent_opid: Some(Opid(4)),
->>>>>>> 543e1c6f
-        content: YieldInto(SerializableContext(
-          current_token: Some(Prime(PrimeNumber(3))),
-          tokens: {
-            Vid(1): Some(Prime(PrimeNumber(3))),
-          },
-        )),
-      ),
-<<<<<<< HEAD
-      Opid(149): TraceOp(
-        opid: Opid(149),
-        parent_opid: Some(Opid(12)),
-=======
-      Opid(155): TraceOp(
-        opid: Opid(155),
-        parent_opid: Some(Opid(4)),
->>>>>>> 543e1c6f
-        content: YieldFrom(ProjectNeighborsOuter(SerializableContext(
-          current_token: Some(Prime(PrimeNumber(3))),
-          tokens: {
-            Vid(1): Some(Prime(PrimeNumber(3))),
-          },
-        ))),
-      ),
-<<<<<<< HEAD
-      Opid(150): TraceOp(
-        opid: Opid(150),
-        parent_opid: Some(Opid(149)),
-        content: YieldFrom(ProjectNeighborsInner(0, Composite(CompositeNumber(4, [
-          2,
-        ])))),
-      ),
-      Opid(151): TraceOp(
-        opid: Opid(151),
-        parent_opid: Some(Opid(2)),
-        content: YieldInto(SerializableContext(
-          current_token: Some(Composite(CompositeNumber(4, [
-            2,
-          ]))),
-=======
-      Opid(156): TraceOp(
-        opid: Opid(156),
-        parent_opid: Some(Opid(155)),
-        content: YieldFrom(ProjectNeighborsInner(0, Composite(CompositeNumber(6, [
-          2,
-          3,
-        ])))),
-      ),
-      Opid(157): TraceOp(
-        opid: Opid(157),
-        parent_opid: Some(Opid(5)),
-        content: YieldInto(SerializableContext(
-          current_token: Some(Prime(PrimeNumber(3))),
-          tokens: {
-            Vid(1): Some(Prime(PrimeNumber(3))),
-          },
-        )),
-      ),
-      Opid(158): TraceOp(
-        opid: Opid(158),
-        parent_opid: Some(Opid(5)),
-        content: YieldFrom(CanCoerceToType(SerializableContext(
-          current_token: Some(Prime(PrimeNumber(3))),
->>>>>>> 543e1c6f
-          tokens: {
-            Vid(1): Some(Prime(PrimeNumber(3))),
-          },
-        )),
-      ),
-<<<<<<< HEAD
-      Opid(152): TraceOp(
-        opid: Opid(152),
-        parent_opid: Some(Opid(2)),
-        content: YieldFrom(CanCoerceToType(SerializableContext(
-          current_token: Some(Composite(CompositeNumber(4, [
-            2,
-          ]))),
-=======
-      Opid(159): TraceOp(
-        opid: Opid(159),
-        parent_opid: Some(Opid(6)),
-        content: YieldInto(SerializableContext(
-          current_token: Some(Prime(PrimeNumber(3))),
->>>>>>> 543e1c6f
-          tokens: {
-            Vid(1): Some(Prime(PrimeNumber(3))),
-          },
-        ), false)),
-      ),
-<<<<<<< HEAD
-      Opid(153): TraceOp(
-        opid: Opid(153),
-        parent_opid: Some(Opid(2)),
-        content: AdvanceInputIterator,
-      ),
-      Opid(154): TraceOp(
-        opid: Opid(154),
-        parent_opid: Some(Opid(20)),
-        content: AdvanceInputIterator,
-      ),
-      Opid(155): TraceOp(
-        opid: Opid(155),
-        parent_opid: Some(Opid(20)),
-=======
-      Opid(160): TraceOp(
-        opid: Opid(160),
-        parent_opid: Some(Opid(6)),
-        content: YieldFrom(ProjectProperty(SerializableContext(
-          current_token: Some(Prime(PrimeNumber(3))),
-          tokens: {
-            Vid(1): Some(Prime(PrimeNumber(3))),
-            Vid(2): Some(Prime(PrimeNumber(3))),
-          },
-        ), Int64(3))),
-      ),
-      Opid(161): TraceOp(
-        opid: Opid(161),
-        parent_opid: Some(Opid(7)),
-        content: YieldInto(SerializableContext(
-          current_token: Some(Prime(PrimeNumber(3))),
-          tokens: {
-            Vid(1): Some(Prime(PrimeNumber(3))),
-            Vid(2): Some(Prime(PrimeNumber(3))),
-          },
-          values: [
-            Int64(3),
-          ],
-        )),
-      ),
-      Opid(162): TraceOp(
-        opid: Opid(162),
-        parent_opid: Some(Opid(7)),
-        content: YieldFrom(ProjectProperty(SerializableContext(
-          current_token: Some(Prime(PrimeNumber(3))),
-          tokens: {
-            Vid(1): Some(Prime(PrimeNumber(3))),
-            Vid(2): Some(Prime(PrimeNumber(3))),
-          },
-          values: [
-            Int64(3),
-          ],
-        ), Int64(3))),
-      ),
-      Opid(163): TraceOp(
-        opid: Opid(163),
         parent_opid: None,
         content: ProduceQueryResult({
           "prime": Int64(3),
           "value": Int64(3),
         }),
       ),
+      Opid(152): TraceOp(
+        opid: Opid(152),
+        parent_opid: Some(Opid(4)),
+        content: AdvanceInputIterator,
+      ),
+      Opid(153): TraceOp(
+        opid: Opid(153),
+        parent_opid: Some(Opid(3)),
+        content: AdvanceInputIterator,
+      ),
+      Opid(154): TraceOp(
+        opid: Opid(154),
+        parent_opid: Some(Opid(2)),
+        content: AdvanceInputIterator,
+      ),
+      Opid(155): TraceOp(
+        opid: Opid(155),
+        parent_opid: Some(Opid(12)),
+        content: AdvanceInputIterator,
+      ),
+      Opid(156): TraceOp(
+        opid: Opid(156),
+        parent_opid: Some(Opid(12)),
+        content: YieldInto(SerializableContext(
+          current_token: Some(Prime(PrimeNumber(3))),
+          tokens: {
+            Vid(1): Some(Prime(PrimeNumber(3))),
+          },
+        )),
+      ),
+      Opid(157): TraceOp(
+        opid: Opid(157),
+        parent_opid: Some(Opid(12)),
+        content: YieldFrom(ProjectNeighborsOuter(SerializableContext(
+          current_token: Some(Prime(PrimeNumber(3))),
+          tokens: {
+            Vid(1): Some(Prime(PrimeNumber(3))),
+          },
+        ))),
+      ),
+      Opid(158): TraceOp(
+        opid: Opid(158),
+        parent_opid: Some(Opid(157)),
+        content: YieldFrom(ProjectNeighborsInner(0, Composite(CompositeNumber(4, [
+          2,
+        ])))),
+      ),
+      Opid(159): TraceOp(
+        opid: Opid(159),
+        parent_opid: Some(Opid(2)),
+        content: YieldInto(SerializableContext(
+          current_token: Some(Composite(CompositeNumber(4, [
+            2,
+          ]))),
+          tokens: {
+            Vid(1): Some(Prime(PrimeNumber(3))),
+          },
+        )),
+      ),
+      Opid(160): TraceOp(
+        opid: Opid(160),
+        parent_opid: Some(Opid(2)),
+        content: YieldFrom(CanCoerceToType(SerializableContext(
+          current_token: Some(Composite(CompositeNumber(4, [
+            2,
+          ]))),
+          tokens: {
+            Vid(1): Some(Prime(PrimeNumber(3))),
+          },
+        ), false)),
+      ),
+      Opid(161): TraceOp(
+        opid: Opid(161),
+        parent_opid: Some(Opid(2)),
+        content: AdvanceInputIterator,
+      ),
+      Opid(162): TraceOp(
+        opid: Opid(162),
+        parent_opid: Some(Opid(20)),
+        content: AdvanceInputIterator,
+      ),
+      Opid(163): TraceOp(
+        opid: Opid(163),
+        parent_opid: Some(Opid(20)),
+        content: YieldInto(SerializableContext(
+          current_token: Some(Composite(CompositeNumber(4, [
+            2,
+          ]))),
+          tokens: {
+            Vid(1): Some(Prime(PrimeNumber(3))),
+          },
+        )),
+      ),
       Opid(164): TraceOp(
         opid: Opid(164),
-        parent_opid: Some(Opid(7)),
-        content: AdvanceInputIterator,
+        parent_opid: Some(Opid(20)),
+        content: YieldFrom(ProjectNeighborsOuter(SerializableContext(
+          current_token: Some(Composite(CompositeNumber(4, [
+            2,
+          ]))),
+          tokens: {
+            Vid(1): Some(Prime(PrimeNumber(3))),
+          },
+        ))),
       ),
       Opid(165): TraceOp(
         opid: Opid(165),
-        parent_opid: Some(Opid(6)),
-        content: AdvanceInputIterator,
+        parent_opid: Some(Opid(164)),
+        content: YieldFrom(ProjectNeighborsInner(0, Prime(PrimeNumber(5)))),
       ),
       Opid(166): TraceOp(
         opid: Opid(166),
-        parent_opid: Some(Opid(5)),
-        content: AdvanceInputIterator,
+        parent_opid: Some(Opid(2)),
+        content: YieldInto(SerializableContext(
+          current_token: Some(Prime(PrimeNumber(5))),
+          tokens: {
+            Vid(1): Some(Prime(PrimeNumber(3))),
+          },
+        )),
       ),
       Opid(167): TraceOp(
         opid: Opid(167),
-        parent_opid: Some(Opid(5)),
->>>>>>> 543e1c6f
-        content: YieldInto(SerializableContext(
-          current_token: Some(Composite(CompositeNumber(4, [
-            2,
-          ]))),
-          tokens: {
-            Vid(1): Some(Prime(PrimeNumber(3))),
-          },
-        )),
-      ),
-<<<<<<< HEAD
-      Opid(156): TraceOp(
-        opid: Opid(156),
-        parent_opid: Some(Opid(20)),
-        content: YieldFrom(ProjectNeighborsOuter(SerializableContext(
-=======
+        parent_opid: Some(Opid(2)),
+        content: YieldFrom(CanCoerceToType(SerializableContext(
+          current_token: Some(Prime(PrimeNumber(5))),
+          tokens: {
+            Vid(1): Some(Prime(PrimeNumber(3))),
+          },
+        ), true)),
+      ),
       Opid(168): TraceOp(
         opid: Opid(168),
-        parent_opid: Some(Opid(5)),
-        content: YieldFrom(CanCoerceToType(SerializableContext(
->>>>>>> 543e1c6f
-          current_token: Some(Composite(CompositeNumber(4, [
-            2,
-          ]))),
-          tokens: {
-            Vid(1): Some(Prime(PrimeNumber(3))),
-          },
-        ))),
-      ),
-<<<<<<< HEAD
-      Opid(157): TraceOp(
-        opid: Opid(157),
-        parent_opid: Some(Opid(156)),
-        content: YieldFrom(ProjectNeighborsInner(0, Prime(PrimeNumber(5)))),
-      ),
-      Opid(158): TraceOp(
-        opid: Opid(158),
-        parent_opid: Some(Opid(2)),
-=======
+        parent_opid: Some(Opid(3)),
+        content: YieldInto(SerializableContext(
+          current_token: Some(Prime(PrimeNumber(5))),
+          tokens: {
+            Vid(1): Some(Prime(PrimeNumber(3))),
+            Vid(2): Some(Prime(PrimeNumber(5))),
+          },
+        )),
+      ),
       Opid(169): TraceOp(
         opid: Opid(169),
-        parent_opid: Some(Opid(5)),
-        content: AdvanceInputIterator,
+        parent_opid: Some(Opid(3)),
+        content: YieldFrom(ProjectProperty(SerializableContext(
+          current_token: Some(Prime(PrimeNumber(5))),
+          tokens: {
+            Vid(1): Some(Prime(PrimeNumber(3))),
+            Vid(2): Some(Prime(PrimeNumber(5))),
+          },
+        ), Int64(5))),
       ),
       Opid(170): TraceOp(
         opid: Opid(170),
-        parent_opid: Some(Opid(5)),
->>>>>>> 543e1c6f
-        content: YieldInto(SerializableContext(
-          current_token: Some(Prime(PrimeNumber(5))),
-          tokens: {
-            Vid(1): Some(Prime(PrimeNumber(3))),
-          },
-        )),
-      ),
-<<<<<<< HEAD
-      Opid(159): TraceOp(
-        opid: Opid(159),
-        parent_opid: Some(Opid(2)),
-=======
+        parent_opid: Some(Opid(4)),
+        content: YieldInto(SerializableContext(
+          current_token: Some(Prime(PrimeNumber(3))),
+          tokens: {
+            Vid(1): Some(Prime(PrimeNumber(3))),
+            Vid(2): Some(Prime(PrimeNumber(5))),
+          },
+          values: [
+            Int64(5),
+          ],
+        )),
+      ),
       Opid(171): TraceOp(
         opid: Opid(171),
-        parent_opid: Some(Opid(5)),
->>>>>>> 543e1c6f
-        content: YieldFrom(CanCoerceToType(SerializableContext(
-          current_token: Some(Prime(PrimeNumber(5))),
-          tokens: {
-            Vid(1): Some(Prime(PrimeNumber(3))),
-          },
-        ), true)),
-      ),
-<<<<<<< HEAD
-      Opid(160): TraceOp(
-        opid: Opid(160),
-        parent_opid: Some(Opid(3)),
-=======
+        parent_opid: Some(Opid(4)),
+        content: YieldFrom(ProjectProperty(SerializableContext(
+          current_token: Some(Prime(PrimeNumber(3))),
+          tokens: {
+            Vid(1): Some(Prime(PrimeNumber(3))),
+            Vid(2): Some(Prime(PrimeNumber(5))),
+          },
+          values: [
+            Int64(5),
+          ],
+        ), Int64(3))),
+      ),
       Opid(172): TraceOp(
         opid: Opid(172),
-        parent_opid: Some(Opid(6)),
->>>>>>> 543e1c6f
-        content: YieldInto(SerializableContext(
-          current_token: Some(Prime(PrimeNumber(5))),
-          tokens: {
-            Vid(1): Some(Prime(PrimeNumber(3))),
-            Vid(2): Some(Prime(PrimeNumber(5))),
-          },
-        )),
-      ),
-<<<<<<< HEAD
-      Opid(161): TraceOp(
-        opid: Opid(161),
-        parent_opid: Some(Opid(3)),
-=======
-      Opid(173): TraceOp(
-        opid: Opid(173),
-        parent_opid: Some(Opid(6)),
->>>>>>> 543e1c6f
-        content: YieldFrom(ProjectProperty(SerializableContext(
-          current_token: Some(Prime(PrimeNumber(5))),
-          tokens: {
-            Vid(1): Some(Prime(PrimeNumber(3))),
-            Vid(2): Some(Prime(PrimeNumber(5))),
-          },
-        ), Int64(5))),
-      ),
-<<<<<<< HEAD
-      Opid(162): TraceOp(
-        opid: Opid(162),
-        parent_opid: Some(Opid(4)),
-=======
-      Opid(174): TraceOp(
-        opid: Opid(174),
-        parent_opid: Some(Opid(7)),
->>>>>>> 543e1c6f
-        content: YieldInto(SerializableContext(
-          current_token: Some(Prime(PrimeNumber(3))),
-          tokens: {
-            Vid(1): Some(Prime(PrimeNumber(3))),
-            Vid(2): Some(Prime(PrimeNumber(5))),
-          },
-          values: [
-            Int64(5),
-          ],
-        )),
-      ),
-<<<<<<< HEAD
-      Opid(163): TraceOp(
-        opid: Opid(163),
-        parent_opid: Some(Opid(4)),
-=======
-      Opid(175): TraceOp(
-        opid: Opid(175),
-        parent_opid: Some(Opid(7)),
->>>>>>> 543e1c6f
-        content: YieldFrom(ProjectProperty(SerializableContext(
-          current_token: Some(Prime(PrimeNumber(3))),
-          tokens: {
-            Vid(1): Some(Prime(PrimeNumber(3))),
-            Vid(2): Some(Prime(PrimeNumber(5))),
-          },
-          values: [
-            Int64(5),
-          ],
-        ), Int64(3))),
-      ),
-<<<<<<< HEAD
-      Opid(164): TraceOp(
-        opid: Opid(164),
-        parent_opid: Some(Opid(4)),
-        content: AdvanceInputIterator,
-      ),
-      Opid(165): TraceOp(
-        opid: Opid(165),
-        parent_opid: Some(Opid(3)),
-        content: AdvanceInputIterator,
-      ),
-      Opid(166): TraceOp(
-        opid: Opid(166),
-        parent_opid: Some(Opid(2)),
-        content: AdvanceInputIterator,
-      ),
-      Opid(167): TraceOp(
-        opid: Opid(167),
-        parent_opid: Some(Opid(34)),
-        content: AdvanceInputIterator,
-      ),
-      Opid(168): TraceOp(
-        opid: Opid(168),
-        parent_opid: Some(Opid(34)),
-        content: YieldInto(SerializableContext(
-          current_token: Some(Prime(PrimeNumber(5))),
-          tokens: {
-            Vid(1): Some(Prime(PrimeNumber(3))),
-          },
-        )),
-      ),
-      Opid(169): TraceOp(
-        opid: Opid(169),
-        parent_opid: Some(Opid(34)),
-        content: YieldFrom(ProjectNeighborsOuter(SerializableContext(
-          current_token: Some(Prime(PrimeNumber(5))),
-          tokens: {
-            Vid(1): Some(Prime(PrimeNumber(3))),
-          },
-        ))),
-      ),
-      Opid(170): TraceOp(
-        opid: Opid(170),
-        parent_opid: Some(Opid(169)),
-        content: YieldFrom(ProjectNeighborsInner(0, Composite(CompositeNumber(6, [
-          2,
-          3,
-        ])))),
-      ),
-      Opid(171): TraceOp(
-        opid: Opid(171),
-        parent_opid: Some(Opid(2)),
-=======
-      Opid(176): TraceOp(
-        opid: Opid(176),
         parent_opid: None,
         content: ProduceQueryResult({
           "prime": Int64(5),
           "value": Int64(3),
         }),
       ),
+      Opid(173): TraceOp(
+        opid: Opid(173),
+        parent_opid: Some(Opid(4)),
+        content: AdvanceInputIterator,
+      ),
+      Opid(174): TraceOp(
+        opid: Opid(174),
+        parent_opid: Some(Opid(3)),
+        content: AdvanceInputIterator,
+      ),
+      Opid(175): TraceOp(
+        opid: Opid(175),
+        parent_opid: Some(Opid(2)),
+        content: AdvanceInputIterator,
+      ),
+      Opid(176): TraceOp(
+        opid: Opid(176),
+        parent_opid: Some(Opid(35)),
+        content: AdvanceInputIterator,
+      ),
       Opid(177): TraceOp(
         opid: Opid(177),
-        parent_opid: Some(Opid(7)),
-        content: AdvanceInputIterator,
+        parent_opid: Some(Opid(35)),
+        content: YieldInto(SerializableContext(
+          current_token: Some(Prime(PrimeNumber(5))),
+          tokens: {
+            Vid(1): Some(Prime(PrimeNumber(3))),
+          },
+        )),
       ),
       Opid(178): TraceOp(
         opid: Opid(178),
-        parent_opid: Some(Opid(6)),
-        content: AdvanceInputIterator,
+        parent_opid: Some(Opid(35)),
+        content: YieldFrom(ProjectNeighborsOuter(SerializableContext(
+          current_token: Some(Prime(PrimeNumber(5))),
+          tokens: {
+            Vid(1): Some(Prime(PrimeNumber(3))),
+          },
+        ))),
       ),
       Opid(179): TraceOp(
         opid: Opid(179),
-        parent_opid: Some(Opid(5)),
-        content: AdvanceInputIterator,
+        parent_opid: Some(Opid(178)),
+        content: YieldFrom(ProjectNeighborsInner(0, Composite(CompositeNumber(6, [
+          2,
+          3,
+        ])))),
       ),
       Opid(180): TraceOp(
         opid: Opid(180),
-        parent_opid: Some(Opid(5)),
->>>>>>> 543e1c6f
+        parent_opid: Some(Opid(2)),
         content: YieldInto(SerializableContext(
           current_token: Some(Composite(CompositeNumber(6, [
             2,
@@ -2368,15 +1506,9 @@
           },
         )),
       ),
-<<<<<<< HEAD
-      Opid(172): TraceOp(
-        opid: Opid(172),
-        parent_opid: Some(Opid(2)),
-=======
       Opid(181): TraceOp(
         opid: Opid(181),
-        parent_opid: Some(Opid(5)),
->>>>>>> 543e1c6f
+        parent_opid: Some(Opid(2)),
         content: YieldFrom(CanCoerceToType(SerializableContext(
           current_token: Some(Composite(CompositeNumber(6, [
             2,
@@ -2387,78 +1519,46 @@
           },
         ), false)),
       ),
-<<<<<<< HEAD
-      Opid(173): TraceOp(
-        opid: Opid(173),
-        parent_opid: Some(Opid(2)),
-        content: AdvanceInputIterator,
-      ),
-      Opid(174): TraceOp(
-        opid: Opid(174),
-        parent_opid: Some(Opid(169)),
+      Opid(182): TraceOp(
+        opid: Opid(182),
+        parent_opid: Some(Opid(2)),
+        content: AdvanceInputIterator,
+      ),
+      Opid(183): TraceOp(
+        opid: Opid(183),
+        parent_opid: Some(Opid(178)),
         content: OutputIteratorExhausted,
       ),
-      Opid(175): TraceOp(
-        opid: Opid(175),
-        parent_opid: Some(Opid(156)),
+      Opid(184): TraceOp(
+        opid: Opid(184),
+        parent_opid: Some(Opid(164)),
         content: OutputIteratorExhausted,
       ),
-      Opid(176): TraceOp(
-        opid: Opid(176),
-        parent_opid: Some(Opid(149)),
+      Opid(185): TraceOp(
+        opid: Opid(185),
+        parent_opid: Some(Opid(157)),
         content: OutputIteratorExhausted,
       ),
-      Opid(177): TraceOp(
-        opid: Opid(177),
+      Opid(186): TraceOp(
+        opid: Opid(186),
         parent_opid: Some(Opid(1)),
         content: YieldFrom(GetStartingTokens(Composite(CompositeNumber(4, [
           2,
         ])))),
       ),
-      Opid(178): TraceOp(
-        opid: Opid(178),
-        parent_opid: Some(Opid(2)),
-        content: YieldInto(SerializableContext(
-          current_token: Some(Composite(CompositeNumber(4, [
-            2,
-          ]))),
-          tokens: {
-            Vid(1): Some(Composite(CompositeNumber(4, [
-              2,
-            ]))),
-          },
-        )),
-=======
-      Opid(182): TraceOp(
-        opid: Opid(182),
-        parent_opid: Some(Opid(5)),
-        content: AdvanceInputIterator,
-      ),
-      Opid(183): TraceOp(
-        opid: Opid(183),
-        parent_opid: Some(Opid(155)),
-        content: OutputIteratorExhausted,
-      ),
-      Opid(184): TraceOp(
-        opid: Opid(184),
-        parent_opid: Some(Opid(4)),
-        content: AdvanceInputIterator,
-      ),
-      Opid(185): TraceOp(
-        opid: Opid(185),
-        parent_opid: Some(Opid(152)),
-        content: OutputIteratorExhausted,
-      ),
-      Opid(186): TraceOp(
-        opid: Opid(186),
-        parent_opid: Some(Opid(3)),
-        content: AdvanceInputIterator,
-      ),
       Opid(187): TraceOp(
         opid: Opid(187),
-        parent_opid: Some(Opid(149)),
-        content: OutputIteratorExhausted,
->>>>>>> 543e1c6f
+        parent_opid: Some(Opid(2)),
+        content: YieldInto(SerializableContext(
+          current_token: Some(Composite(CompositeNumber(4, [
+            2,
+          ]))),
+          tokens: {
+            Vid(1): Some(Composite(CompositeNumber(4, [
+              2,
+            ]))),
+          },
+        )),
       ),
       Opid(188): TraceOp(
         opid: Opid(188),
@@ -2474,52 +1574,33 @@
           },
         ), false)),
       ),
-<<<<<<< HEAD
-      Opid(180): TraceOp(
-        opid: Opid(180),
-        parent_opid: Some(Opid(2)),
-        content: AdvanceInputIterator,
-      ),
-      Opid(181): TraceOp(
-        opid: Opid(181),
-        parent_opid: Some(Opid(12)),
-        content: AdvanceInputIterator,
-      ),
-      Opid(182): TraceOp(
-        opid: Opid(182),
-        parent_opid: Some(Opid(12)),
-=======
       Opid(189): TraceOp(
         opid: Opid(189),
-        parent_opid: Some(Opid(1)),
-        content: YieldFrom(GetStartingTokens(Composite(CompositeNumber(4, [
-          2,
-        ])))),
+        parent_opid: Some(Opid(2)),
+        content: AdvanceInputIterator,
       ),
       Opid(190): TraceOp(
         opid: Opid(190),
-        parent_opid: Some(Opid(2)),
->>>>>>> 543e1c6f
-        content: YieldInto(SerializableContext(
-          current_token: Some(Composite(CompositeNumber(4, [
-            2,
-          ]))),
-          tokens: {
-            Vid(1): Some(Composite(CompositeNumber(4, [
-              2,
-            ]))),
-          },
-        )),
-      ),
-<<<<<<< HEAD
-      Opid(183): TraceOp(
-        opid: Opid(183),
         parent_opid: Some(Opid(12)),
-=======
+        content: AdvanceInputIterator,
+      ),
       Opid(191): TraceOp(
         opid: Opid(191),
-        parent_opid: Some(Opid(2)),
->>>>>>> 543e1c6f
+        parent_opid: Some(Opid(12)),
+        content: YieldInto(SerializableContext(
+          current_token: Some(Composite(CompositeNumber(4, [
+            2,
+          ]))),
+          tokens: {
+            Vid(1): Some(Composite(CompositeNumber(4, [
+              2,
+            ]))),
+          },
+        )),
+      ),
+      Opid(192): TraceOp(
+        opid: Opid(192),
+        parent_opid: Some(Opid(12)),
         content: YieldFrom(ProjectNeighborsOuter(SerializableContext(
           current_token: Some(Composite(CompositeNumber(4, [
             2,
@@ -2531,87 +1612,38 @@
           },
         ))),
       ),
-<<<<<<< HEAD
-      Opid(184): TraceOp(
-        opid: Opid(184),
-        parent_opid: Some(Opid(183)),
-        content: YieldFrom(ProjectNeighborsInner(0, Prime(PrimeNumber(5)))),
-      ),
-      Opid(185): TraceOp(
-        opid: Opid(185),
-        parent_opid: Some(Opid(2)),
-=======
-      Opid(192): TraceOp(
-        opid: Opid(192),
-        parent_opid: Some(Opid(191)),
-        content: YieldFrom(ProjectNeighborsInner(0, Prime(PrimeNumber(5)))),
-      ),
       Opid(193): TraceOp(
         opid: Opid(193),
-        parent_opid: Some(Opid(3)),
->>>>>>> 543e1c6f
-        content: YieldInto(SerializableContext(
-          current_token: Some(Prime(PrimeNumber(5))),
-          tokens: {
-            Vid(1): Some(Composite(CompositeNumber(4, [
-              2,
-            ]))),
-          },
-        )),
-      ),
-<<<<<<< HEAD
-      Opid(186): TraceOp(
-        opid: Opid(186),
-        parent_opid: Some(Opid(2)),
-        content: YieldFrom(CanCoerceToType(SerializableContext(
-=======
+        parent_opid: Some(Opid(192)),
+        content: YieldFrom(ProjectNeighborsInner(0, Prime(PrimeNumber(5)))),
+      ),
       Opid(194): TraceOp(
         opid: Opid(194),
-        parent_opid: Some(Opid(3)),
-        content: YieldFrom(ProjectNeighborsOuter(SerializableContext(
->>>>>>> 543e1c6f
+        parent_opid: Some(Opid(2)),
+        content: YieldInto(SerializableContext(
           current_token: Some(Prime(PrimeNumber(5))),
           tokens: {
             Vid(1): Some(Composite(CompositeNumber(4, [
               2,
             ]))),
           },
-<<<<<<< HEAD
-        ), true)),
-      ),
-      Opid(187): TraceOp(
-        opid: Opid(187),
-        parent_opid: Some(Opid(3)),
-=======
-          piggyback: Some([
-            SerializableContext(
-              current_token: None,
-              tokens: {
-                Vid(1): Some(Composite(CompositeNumber(4, [
-                  2,
-                ]))),
-              },
-              suspended_tokens: [
-                Some(Composite(CompositeNumber(4, [
-                  2,
-                ]))),
-              ],
-            ),
-          ]),
-        ))),
+        )),
       ),
       Opid(195): TraceOp(
         opid: Opid(195),
-        parent_opid: Some(Opid(194)),
-        content: YieldFrom(ProjectNeighborsInner(0, Composite(CompositeNumber(6, [
-          2,
-          3,
-        ])))),
+        parent_opid: Some(Opid(2)),
+        content: YieldFrom(CanCoerceToType(SerializableContext(
+          current_token: Some(Prime(PrimeNumber(5))),
+          tokens: {
+            Vid(1): Some(Composite(CompositeNumber(4, [
+              2,
+            ]))),
+          },
+        ), true)),
       ),
       Opid(196): TraceOp(
         opid: Opid(196),
-        parent_opid: Some(Opid(4)),
->>>>>>> 543e1c6f
+        parent_opid: Some(Opid(3)),
         content: YieldInto(SerializableContext(
           current_token: Some(Prime(PrimeNumber(5))),
           tokens: {
@@ -2622,22 +1654,11 @@
           },
         )),
       ),
-<<<<<<< HEAD
-      Opid(188): TraceOp(
-        opid: Opid(188),
-        parent_opid: Some(Opid(3)),
-        content: YieldFrom(ProjectProperty(SerializableContext(
-          current_token: Some(Prime(PrimeNumber(5))),
-=======
       Opid(197): TraceOp(
         opid: Opid(197),
-        parent_opid: Some(Opid(4)),
-        content: YieldFrom(ProjectNeighborsOuter(SerializableContext(
-          current_token: Some(Composite(CompositeNumber(6, [
-            2,
-            3,
-          ]))),
->>>>>>> 543e1c6f
+        parent_opid: Some(Opid(3)),
+        content: YieldFrom(ProjectProperty(SerializableContext(
+          current_token: Some(Prime(PrimeNumber(5))),
           tokens: {
             Vid(1): Some(Composite(CompositeNumber(4, [
               2,
@@ -2646,21 +1667,28 @@
           },
         ), Int64(5))),
       ),
-<<<<<<< HEAD
-      Opid(189): TraceOp(
-        opid: Opid(189),
-        parent_opid: Some(Opid(4)),
-=======
       Opid(198): TraceOp(
         opid: Opid(198),
-        parent_opid: Some(Opid(197)),
-        content: YieldFrom(ProjectNeighborsInner(0, Prime(PrimeNumber(7)))),
+        parent_opid: Some(Opid(4)),
+        content: YieldInto(SerializableContext(
+          current_token: Some(Composite(CompositeNumber(4, [
+            2,
+          ]))),
+          tokens: {
+            Vid(1): Some(Composite(CompositeNumber(4, [
+              2,
+            ]))),
+            Vid(2): Some(Prime(PrimeNumber(5))),
+          },
+          values: [
+            Int64(5),
+          ],
+        )),
       ),
       Opid(199): TraceOp(
         opid: Opid(199),
-        parent_opid: Some(Opid(5)),
->>>>>>> 543e1c6f
-        content: YieldInto(SerializableContext(
+        parent_opid: Some(Opid(4)),
+        content: YieldFrom(ProjectProperty(SerializableContext(
           current_token: Some(Composite(CompositeNumber(4, [
             2,
           ]))),
@@ -2673,218 +1701,111 @@
           values: [
             Int64(5),
           ],
-        )),
-      ),
-<<<<<<< HEAD
-      Opid(190): TraceOp(
-        opid: Opid(190),
-        parent_opid: Some(Opid(4)),
-        content: YieldFrom(ProjectProperty(SerializableContext(
-=======
+        ), Int64(4))),
+      ),
       Opid(200): TraceOp(
         opid: Opid(200),
-        parent_opid: Some(Opid(5)),
-        content: YieldFrom(CanCoerceToType(SerializableContext(
->>>>>>> 543e1c6f
-          current_token: Some(Composite(CompositeNumber(4, [
-            2,
-          ]))),
-          tokens: {
-            Vid(1): Some(Composite(CompositeNumber(4, [
-              2,
-            ]))),
-            Vid(2): Some(Prime(PrimeNumber(5))),
-          },
-          values: [
-            Int64(5),
-          ],
-        ), Int64(4))),
-      ),
-      Opid(191): TraceOp(
-        opid: Opid(191),
-        parent_opid: Some(Opid(4)),
-        content: AdvanceInputIterator,
-      ),
-<<<<<<< HEAD
-      Opid(192): TraceOp(
-        opid: Opid(192),
-        parent_opid: Some(Opid(3)),
-        content: AdvanceInputIterator,
-      ),
-      Opid(193): TraceOp(
-        opid: Opid(193),
-        parent_opid: Some(Opid(2)),
-        content: AdvanceInputIterator,
-      ),
-      Opid(194): TraceOp(
-        opid: Opid(194),
-        parent_opid: Some(Opid(20)),
-        content: AdvanceInputIterator,
-      ),
-      Opid(195): TraceOp(
-        opid: Opid(195),
-        parent_opid: Some(Opid(20)),
-=======
-      Opid(201): TraceOp(
-        opid: Opid(201),
-        parent_opid: Some(Opid(5)),
-        content: AdvanceInputIterator,
-      ),
-      Opid(202): TraceOp(
-        opid: Opid(202),
-        parent_opid: Some(Opid(5)),
-        content: YieldInto(SerializableContext(
-          current_token: Some(Prime(PrimeNumber(5))),
-          tokens: {
-            Vid(1): Some(Composite(CompositeNumber(4, [
-              2,
-            ]))),
-          },
-        )),
-      ),
-      Opid(203): TraceOp(
-        opid: Opid(203),
-        parent_opid: Some(Opid(5)),
-        content: YieldFrom(CanCoerceToType(SerializableContext(
-          current_token: Some(Prime(PrimeNumber(5))),
-          tokens: {
-            Vid(1): Some(Composite(CompositeNumber(4, [
-              2,
-            ]))),
-          },
-        ), true)),
-      ),
-      Opid(204): TraceOp(
-        opid: Opid(204),
-        parent_opid: Some(Opid(6)),
->>>>>>> 543e1c6f
-        content: YieldInto(SerializableContext(
-          current_token: Some(Prime(PrimeNumber(5))),
-          tokens: {
-            Vid(1): Some(Composite(CompositeNumber(4, [
-              2,
-            ]))),
-          },
-        )),
-      ),
-<<<<<<< HEAD
-      Opid(196): TraceOp(
-        opid: Opid(196),
-        parent_opid: Some(Opid(20)),
-        content: YieldFrom(ProjectNeighborsOuter(SerializableContext(
-=======
-      Opid(205): TraceOp(
-        opid: Opid(205),
-        parent_opid: Some(Opid(6)),
-        content: YieldFrom(ProjectProperty(SerializableContext(
->>>>>>> 543e1c6f
-          current_token: Some(Prime(PrimeNumber(5))),
-          tokens: {
-            Vid(1): Some(Composite(CompositeNumber(4, [
-              2,
-            ]))),
-          },
-        ))),
-      ),
-<<<<<<< HEAD
-      Opid(197): TraceOp(
-        opid: Opid(197),
-        parent_opid: Some(Opid(196)),
-        content: YieldFrom(ProjectNeighborsInner(0, Composite(CompositeNumber(6, [
-          2,
-          3,
-        ])))),
-      ),
-      Opid(198): TraceOp(
-        opid: Opid(198),
-        parent_opid: Some(Opid(2)),
-=======
-      Opid(206): TraceOp(
-        opid: Opid(206),
-        parent_opid: Some(Opid(7)),
->>>>>>> 543e1c6f
-        content: YieldInto(SerializableContext(
-          current_token: Some(Composite(CompositeNumber(6, [
-            2,
-            3,
-          ]))),
-          tokens: {
-            Vid(1): Some(Composite(CompositeNumber(4, [
-              2,
-            ]))),
-          },
-        )),
-      ),
-<<<<<<< HEAD
-      Opid(199): TraceOp(
-        opid: Opid(199),
-        parent_opid: Some(Opid(2)),
-        content: YieldFrom(CanCoerceToType(SerializableContext(
-          current_token: Some(Composite(CompositeNumber(6, [
-=======
-      Opid(207): TraceOp(
-        opid: Opid(207),
-        parent_opid: Some(Opid(7)),
-        content: YieldFrom(ProjectProperty(SerializableContext(
-          current_token: Some(Composite(CompositeNumber(4, [
->>>>>>> 543e1c6f
-            2,
-            3,
-          ]))),
-          tokens: {
-            Vid(1): Some(Composite(CompositeNumber(4, [
-              2,
-            ]))),
-          },
-<<<<<<< HEAD
-        ), false)),
-      ),
-      Opid(200): TraceOp(
-        opid: Opid(200),
-        parent_opid: Some(Opid(2)),
-        content: AdvanceInputIterator,
-      ),
-      Opid(201): TraceOp(
-        opid: Opid(201),
-        parent_opid: Some(Opid(34)),
-        content: AdvanceInputIterator,
-      ),
-      Opid(202): TraceOp(
-        opid: Opid(202),
-        parent_opid: Some(Opid(34)),
-=======
-          values: [
-            Int64(5),
-          ],
-        ), Int64(4))),
-      ),
-      Opid(208): TraceOp(
-        opid: Opid(208),
         parent_opid: None,
         content: ProduceQueryResult({
           "prime": Int64(5),
           "value": Int64(4),
         }),
       ),
+      Opid(201): TraceOp(
+        opid: Opid(201),
+        parent_opid: Some(Opid(4)),
+        content: AdvanceInputIterator,
+      ),
+      Opid(202): TraceOp(
+        opid: Opid(202),
+        parent_opid: Some(Opid(3)),
+        content: AdvanceInputIterator,
+      ),
+      Opid(203): TraceOp(
+        opid: Opid(203),
+        parent_opid: Some(Opid(2)),
+        content: AdvanceInputIterator,
+      ),
+      Opid(204): TraceOp(
+        opid: Opid(204),
+        parent_opid: Some(Opid(20)),
+        content: AdvanceInputIterator,
+      ),
+      Opid(205): TraceOp(
+        opid: Opid(205),
+        parent_opid: Some(Opid(20)),
+        content: YieldInto(SerializableContext(
+          current_token: Some(Prime(PrimeNumber(5))),
+          tokens: {
+            Vid(1): Some(Composite(CompositeNumber(4, [
+              2,
+            ]))),
+          },
+        )),
+      ),
+      Opid(206): TraceOp(
+        opid: Opid(206),
+        parent_opid: Some(Opid(20)),
+        content: YieldFrom(ProjectNeighborsOuter(SerializableContext(
+          current_token: Some(Prime(PrimeNumber(5))),
+          tokens: {
+            Vid(1): Some(Composite(CompositeNumber(4, [
+              2,
+            ]))),
+          },
+        ))),
+      ),
+      Opid(207): TraceOp(
+        opid: Opid(207),
+        parent_opid: Some(Opid(206)),
+        content: YieldFrom(ProjectNeighborsInner(0, Composite(CompositeNumber(6, [
+          2,
+          3,
+        ])))),
+      ),
+      Opid(208): TraceOp(
+        opid: Opid(208),
+        parent_opid: Some(Opid(2)),
+        content: YieldInto(SerializableContext(
+          current_token: Some(Composite(CompositeNumber(6, [
+            2,
+            3,
+          ]))),
+          tokens: {
+            Vid(1): Some(Composite(CompositeNumber(4, [
+              2,
+            ]))),
+          },
+        )),
+      ),
       Opid(209): TraceOp(
         opid: Opid(209),
-        parent_opid: Some(Opid(7)),
-        content: AdvanceInputIterator,
+        parent_opid: Some(Opid(2)),
+        content: YieldFrom(CanCoerceToType(SerializableContext(
+          current_token: Some(Composite(CompositeNumber(6, [
+            2,
+            3,
+          ]))),
+          tokens: {
+            Vid(1): Some(Composite(CompositeNumber(4, [
+              2,
+            ]))),
+          },
+        ), false)),
       ),
       Opid(210): TraceOp(
         opid: Opid(210),
-        parent_opid: Some(Opid(6)),
+        parent_opid: Some(Opid(2)),
         content: AdvanceInputIterator,
       ),
       Opid(211): TraceOp(
         opid: Opid(211),
-        parent_opid: Some(Opid(5)),
+        parent_opid: Some(Opid(35)),
         content: AdvanceInputIterator,
       ),
       Opid(212): TraceOp(
         opid: Opid(212),
-        parent_opid: Some(Opid(5)),
->>>>>>> 543e1c6f
+        parent_opid: Some(Opid(35)),
         content: YieldInto(SerializableContext(
           current_token: Some(Composite(CompositeNumber(6, [
             2,
@@ -2897,17 +1818,10 @@
           },
         )),
       ),
-<<<<<<< HEAD
-      Opid(203): TraceOp(
-        opid: Opid(203),
-        parent_opid: Some(Opid(34)),
-        content: YieldFrom(ProjectNeighborsOuter(SerializableContext(
-=======
       Opid(213): TraceOp(
         opid: Opid(213),
-        parent_opid: Some(Opid(5)),
-        content: YieldFrom(CanCoerceToType(SerializableContext(
->>>>>>> 543e1c6f
+        parent_opid: Some(Opid(35)),
+        content: YieldFrom(ProjectNeighborsOuter(SerializableContext(
           current_token: Some(Composite(CompositeNumber(6, [
             2,
             3,
@@ -2919,25 +1833,14 @@
           },
         ))),
       ),
-<<<<<<< HEAD
-      Opid(204): TraceOp(
-        opid: Opid(204),
-        parent_opid: Some(Opid(203)),
-        content: YieldFrom(ProjectNeighborsInner(0, Prime(PrimeNumber(7)))),
-      ),
-      Opid(205): TraceOp(
-        opid: Opid(205),
-        parent_opid: Some(Opid(2)),
-=======
       Opid(214): TraceOp(
         opid: Opid(214),
-        parent_opid: Some(Opid(5)),
-        content: AdvanceInputIterator,
+        parent_opid: Some(Opid(213)),
+        content: YieldFrom(ProjectNeighborsInner(0, Prime(PrimeNumber(7)))),
       ),
       Opid(215): TraceOp(
         opid: Opid(215),
-        parent_opid: Some(Opid(5)),
->>>>>>> 543e1c6f
+        parent_opid: Some(Opid(2)),
         content: YieldInto(SerializableContext(
           current_token: Some(Prime(PrimeNumber(7))),
           tokens: {
@@ -2947,15 +1850,9 @@
           },
         )),
       ),
-<<<<<<< HEAD
-      Opid(206): TraceOp(
-        opid: Opid(206),
-        parent_opid: Some(Opid(2)),
-=======
       Opid(216): TraceOp(
         opid: Opid(216),
-        parent_opid: Some(Opid(5)),
->>>>>>> 543e1c6f
+        parent_opid: Some(Opid(2)),
         content: YieldFrom(CanCoerceToType(SerializableContext(
           current_token: Some(Prime(PrimeNumber(7))),
           tokens: {
@@ -2965,15 +1862,9 @@
           },
         ), true)),
       ),
-<<<<<<< HEAD
-      Opid(207): TraceOp(
-        opid: Opid(207),
-        parent_opid: Some(Opid(3)),
-=======
       Opid(217): TraceOp(
         opid: Opid(217),
-        parent_opid: Some(Opid(6)),
->>>>>>> 543e1c6f
+        parent_opid: Some(Opid(3)),
         content: YieldInto(SerializableContext(
           current_token: Some(Prime(PrimeNumber(7))),
           tokens: {
@@ -2984,15 +1875,9 @@
           },
         )),
       ),
-<<<<<<< HEAD
-      Opid(208): TraceOp(
-        opid: Opid(208),
-        parent_opid: Some(Opid(3)),
-=======
       Opid(218): TraceOp(
         opid: Opid(218),
-        parent_opid: Some(Opid(6)),
->>>>>>> 543e1c6f
+        parent_opid: Some(Opid(3)),
         content: YieldFrom(ProjectProperty(SerializableContext(
           current_token: Some(Prime(PrimeNumber(7))),
           tokens: {
@@ -3003,15 +1888,9 @@
           },
         ), Int64(7))),
       ),
-<<<<<<< HEAD
-      Opid(209): TraceOp(
-        opid: Opid(209),
-        parent_opid: Some(Opid(4)),
-=======
       Opid(219): TraceOp(
         opid: Opid(219),
-        parent_opid: Some(Opid(7)),
->>>>>>> 543e1c6f
+        parent_opid: Some(Opid(4)),
         content: YieldInto(SerializableContext(
           current_token: Some(Composite(CompositeNumber(4, [
             2,
@@ -3027,15 +1906,9 @@
           ],
         )),
       ),
-<<<<<<< HEAD
-      Opid(210): TraceOp(
-        opid: Opid(210),
-        parent_opid: Some(Opid(4)),
-=======
       Opid(220): TraceOp(
         opid: Opid(220),
-        parent_opid: Some(Opid(7)),
->>>>>>> 543e1c6f
+        parent_opid: Some(Opid(4)),
         content: YieldFrom(ProjectProperty(SerializableContext(
           current_token: Some(Composite(CompositeNumber(4, [
             2,
@@ -3051,47 +1924,6 @@
           ],
         ), Int64(4))),
       ),
-<<<<<<< HEAD
-      Opid(211): TraceOp(
-        opid: Opid(211),
-        parent_opid: Some(Opid(4)),
-        content: AdvanceInputIterator,
-      ),
-      Opid(212): TraceOp(
-        opid: Opid(212),
-        parent_opid: Some(Opid(3)),
-        content: AdvanceInputIterator,
-      ),
-      Opid(213): TraceOp(
-        opid: Opid(213),
-        parent_opid: Some(Opid(2)),
-        content: AdvanceInputIterator,
-      ),
-      Opid(214): TraceOp(
-        opid: Opid(214),
-        parent_opid: Some(Opid(203)),
-        content: OutputIteratorExhausted,
-      ),
-      Opid(215): TraceOp(
-        opid: Opid(215),
-        parent_opid: Some(Opid(196)),
-        content: OutputIteratorExhausted,
-      ),
-      Opid(216): TraceOp(
-        opid: Opid(216),
-        parent_opid: Some(Opid(183)),
-        content: OutputIteratorExhausted,
-      ),
-      Opid(217): TraceOp(
-        opid: Opid(217),
-        parent_opid: Some(Opid(1)),
-        content: OutputIteratorExhausted,
-      ),
-      Opid(218): TraceOp(
-        opid: Opid(218),
-        parent_opid: Some(Opid(2)),
-        content: InputIteratorExhausted,
-=======
       Opid(221): TraceOp(
         opid: Opid(221),
         parent_opid: None,
@@ -3102,138 +1934,69 @@
       ),
       Opid(222): TraceOp(
         opid: Opid(222),
-        parent_opid: Some(Opid(7)),
+        parent_opid: Some(Opid(4)),
         content: AdvanceInputIterator,
       ),
       Opid(223): TraceOp(
         opid: Opid(223),
-        parent_opid: Some(Opid(6)),
+        parent_opid: Some(Opid(3)),
         content: AdvanceInputIterator,
       ),
       Opid(224): TraceOp(
         opid: Opid(224),
-        parent_opid: Some(Opid(5)),
+        parent_opid: Some(Opid(2)),
         content: AdvanceInputIterator,
       ),
       Opid(225): TraceOp(
         opid: Opid(225),
-        parent_opid: Some(Opid(197)),
+        parent_opid: Some(Opid(213)),
         content: OutputIteratorExhausted,
       ),
       Opid(226): TraceOp(
         opid: Opid(226),
-        parent_opid: Some(Opid(4)),
-        content: AdvanceInputIterator,
+        parent_opid: Some(Opid(206)),
+        content: OutputIteratorExhausted,
       ),
       Opid(227): TraceOp(
         opid: Opid(227),
-        parent_opid: Some(Opid(194)),
+        parent_opid: Some(Opid(192)),
         content: OutputIteratorExhausted,
       ),
       Opid(228): TraceOp(
         opid: Opid(228),
-        parent_opid: Some(Opid(3)),
-        content: AdvanceInputIterator,
+        parent_opid: Some(Opid(1)),
+        content: OutputIteratorExhausted,
       ),
       Opid(229): TraceOp(
         opid: Opid(229),
-        parent_opid: Some(Opid(191)),
-        content: OutputIteratorExhausted,
->>>>>>> 543e1c6f
+        parent_opid: Some(Opid(2)),
+        content: InputIteratorExhausted,
       ),
       Opid(230): TraceOp(
         opid: Opid(230),
         parent_opid: Some(Opid(2)),
         content: OutputIteratorExhausted,
       ),
-<<<<<<< HEAD
-      Opid(220): TraceOp(
-        opid: Opid(220),
-        parent_opid: Some(Opid(3)),
-        content: InputIteratorExhausted,
-      ),
-      Opid(221): TraceOp(
-        opid: Opid(221),
-        parent_opid: Some(Opid(3)),
-        content: OutputIteratorExhausted,
-      ),
-      Opid(222): TraceOp(
-        opid: Opid(222),
-        parent_opid: Some(Opid(4)),
-        content: InputIteratorExhausted,
-      ),
-      Opid(223): TraceOp(
-        opid: Opid(223),
-        parent_opid: Some(Opid(4)),
-        content: OutputIteratorExhausted,
-      ),
-=======
       Opid(231): TraceOp(
         opid: Opid(231),
-        parent_opid: Some(Opid(1)),
-        content: OutputIteratorExhausted,
+        parent_opid: Some(Opid(3)),
+        content: InputIteratorExhausted,
       ),
       Opid(232): TraceOp(
         opid: Opid(232),
-        parent_opid: Some(Opid(2)),
-        content: InputIteratorExhausted,
+        parent_opid: Some(Opid(3)),
+        content: OutputIteratorExhausted,
       ),
       Opid(233): TraceOp(
         opid: Opid(233),
-        parent_opid: Some(Opid(2)),
-        content: OutputIteratorExhausted,
+        parent_opid: Some(Opid(4)),
+        content: InputIteratorExhausted,
       ),
       Opid(234): TraceOp(
         opid: Opid(234),
-        parent_opid: Some(Opid(3)),
-        content: InputIteratorExhausted,
-      ),
-      Opid(235): TraceOp(
-        opid: Opid(235),
-        parent_opid: Some(Opid(3)),
+        parent_opid: Some(Opid(4)),
         content: OutputIteratorExhausted,
       ),
-      Opid(236): TraceOp(
-        opid: Opid(236),
-        parent_opid: Some(Opid(4)),
-        content: InputIteratorExhausted,
-      ),
-      Opid(237): TraceOp(
-        opid: Opid(237),
-        parent_opid: Some(Opid(4)),
-        content: OutputIteratorExhausted,
-      ),
-      Opid(238): TraceOp(
-        opid: Opid(238),
-        parent_opid: Some(Opid(5)),
-        content: InputIteratorExhausted,
-      ),
-      Opid(239): TraceOp(
-        opid: Opid(239),
-        parent_opid: Some(Opid(5)),
-        content: OutputIteratorExhausted,
-      ),
-      Opid(240): TraceOp(
-        opid: Opid(240),
-        parent_opid: Some(Opid(6)),
-        content: InputIteratorExhausted,
-      ),
-      Opid(241): TraceOp(
-        opid: Opid(241),
-        parent_opid: Some(Opid(6)),
-        content: OutputIteratorExhausted,
-      ),
-      Opid(242): TraceOp(
-        opid: Opid(242),
-        parent_opid: Some(Opid(7)),
-        content: InputIteratorExhausted,
-      ),
-      Opid(243): TraceOp(
-        opid: Opid(243),
-        parent_opid: Some(Opid(7)),
-        content: OutputIteratorExhausted,
-      ),
->>>>>>> 543e1c6f
     },
     ir_query: IRQuery(
       root_name: "Number",
